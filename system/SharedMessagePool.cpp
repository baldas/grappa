--- conflicted
+++ resolved
@@ -79,8 +79,6 @@
       }
       return -1;
     }
-<<<<<<< HEAD
-=======
     
     long size() {
       long id = 0;
@@ -88,7 +86,6 @@
       return id;
     }
     
->>>>>>> 5a8f1afd
   };
 
   SharedMessagePool * shared_pool = nullptr;
