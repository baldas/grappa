#!/usr/bin/env ruby
require 'fileutils'
include FileUtils
require 'optparse'
require 'ostruct'
opt = OpenStruct.new
opt.generator = 'Make'
opt.mode      = 'Release'
opt.cc        = ENV['CC']
opt.cxx       = ENV['CXX']

# hard-coded host-specific defaults
case `hostname`
when /n[\d+]/
  opt.boost = "/sampa/share/gcc-4.7.2/src/boost_1_51_0"
when /pal/
  opt.boost = "~nels707/boost153-install"
end

OptionParser.new{|p|
  p.set_banner "Usage: #{__FILE__} [options] [-- cmake options]\nOptions summary: (see more details in BUILD.md)"
  p.set_summary_indent ""
  line_break = "\n#{p.summary_indent}#{' '*p.summary_width}   "
  p.on('--gen=[Make]|Ninja|Xcode[,*]',"Build tool to generate scripts for.#{line_break}Default: Make.#{line_break}Can specify multiple with commas."){|a| opt.generator = a }
  p.on('--mode=[Release]|Debug[,*]','Build mode. Default: Release (with debug symbols)'){|a| opt.mode = a }
  p.on('--cc=path/to/c/compiler','Use alternative C compiler.'){|p| opt.cc = p; opt.used_cc_flag = true }
  p.on('--boost=path/to/boost/root',"Specify location of compatible boost (>= 1.53)#{line_break}(otherwise, cmake will download and build it)"){|p| opt.boost = p }
  p.on('--name=NAME',"Add an additional name to this configuration to distinguish it (i.e. compiler version)"){|n| opt.name = n }
<<<<<<< HEAD
  p.on('--llvm=/path/to/llvm/install',"Location where LLVM is installed (if same as --cc, )."){|_| opt.llvm = _ }
=======
  p.on('--third-party=path/to/built/deps/root',"Can optionally pre-build third-party dependencies instead of re-building for each configuration."){|p| opt.third_party = p }
>>>>>>> 00b1a0df
}.parse!(ARGV)

# automatically determine cxx from --cc
if opt.used_cc_flag
  case opt.cc
  when /bin\/gcc/
    opt.cxx = opt.cc.gsub(/bin\/gcc/,'bin/g++')
  when /bin\/clang/
    opt.cxx = opt.cc.gsub(/bin\/clang/,'bin/clang++')
  end
end

# Xcode generator must have CC set to a version of Clang, and must have a corresponding plugin
# see github.com/bholt/Clang-Head.xcplugin for an example

### unless opt.generator =~ /Xcode/ # (Xcode generator currently chokes on other compilers...)
  if not(opt.cc) || not(opt.cxx)
    abort("Must specify C compiler (either use '--cc=' flag, or set the environment variables CC & CXX\nhint: if the compiler you want is on your PATH, you can do: --cc=$(which gcc)...")
  end
### end

# configure compiler if clang is being used as compiler
if opt.cc =~ /bin\/clang/ && !opt.llvm
  opt.llvm = opt.cc[/(.*)\/bin\/clang.*/,1]
end

if opt.llvm && !File.exists?("#{opt.llvm}/share/llvm/cmake")
  abort "llvm install needs to contain cmake config. did you use the provided `setup_llvm.sh` script?\nexpected: #{opt.llvm}/share/llvm/cmake"
end

if not opt.llvm
  puts "note: disabling custom compiler optimizations; specify '--llvm' (or use clang as C compiler) to enable"
end

def configure(generator, mode, opt)
  root_dir = File.expand_path(File.dirname(__FILE__))
  args = [ root_dir ]
   
  case generator
  when /Make/
    args << %Q[-G"Unix Makefiles"]
  when /Xcode/
    puts "Note: '--mode' not supported for Xcode, ignoring..."
    mode = nil
    args << "-GXcode"
    
    # need to specify --cc && have the corresponding Xcode plugin
    ###########################
    ### workaround, since it looks like the Xcode generator currently needs to use clang:
    ### opt.cc = nil
    ### opt.cxx = nil
  else
    args << %Q[-G"#{generator}"]
  end
  
  # determine shared memory size
  opt.shmmax = `sysctl kernel.shmmax 2>/dev/null`
  if not $?.success?
    opt.shmmax = `sysctl kern.sysv.shmmax 2>/dev/null`
    if not $?.success?
      opt.shmmax = nil
      warn "warning: unable to determine Sys V shared memory size; continuing, but you may be unable to run programs"
    end
  end
  args << "-DSHMMAX=#{opt.shmmax[/(\d+)$/]}" if opt.shmmax
  
  args << "-DCMAKE_C_COMPILER=#{opt.cc}"    if opt.cc
  args << "-DCMAKE_CXX_COMPILER=#{opt.cxx}" if opt.cxx
  
  args << "-DTHIRD_PARTY_ROOT:PATH=#{opt.third_party}" if opt.third_party
  
  if mode
    # note: use 'RelWithDebInfo' because it adds '-g'...
    args << "-DCMAKE_BUILD_TYPE=" + {'Debug'=>'Debug', 'Release'=>'RelWithDebInfo'}[mode]
  end
  
  if opt.boost =~ /^download|none$/
    args << "-DBoost_NO_SYSTEM_PATHS=ON"
  elsif opt.boost
    args << "-DBOOST_ROOT=#{opt.boost}"
  end
  
  args << "-DLLVM_ROOT=#{opt.llvm}" if opt.llvm
  
  build_dir = "build/#{generator}"
  build_dir << "+#{mode}" if mode
  build_dir << "+#{opt.name}" if opt.name
  
  mkdir_p build_dir
  cd build_dir do
    
    puts "cmake #{args.join(' ')} #{ARGV.join(' ')}"
    system "cmake #{args.join(' ')} #{ARGV.join(' ')}"
    
    if $?.success?
      puts "-------------------------------------"
      puts "created #{build_dir}; to build:\n> cd #{build_dir}; " + 
        {'Make'=>'make -j','Ninja'=>'ninja','Xcode'=>'xcodebuild'}[generator]
      puts "-------------------------------------"
    end
  end
end


opt.generator.split(',').each do |generator|
  opt.mode.split(',').each do |mode|
    configure(generator, mode, opt)
  end
end<|MERGE_RESOLUTION|>--- conflicted
+++ resolved
@@ -26,11 +26,8 @@
   p.on('--cc=path/to/c/compiler','Use alternative C compiler.'){|p| opt.cc = p; opt.used_cc_flag = true }
   p.on('--boost=path/to/boost/root',"Specify location of compatible boost (>= 1.53)#{line_break}(otherwise, cmake will download and build it)"){|p| opt.boost = p }
   p.on('--name=NAME',"Add an additional name to this configuration to distinguish it (i.e. compiler version)"){|n| opt.name = n }
-<<<<<<< HEAD
   p.on('--llvm=/path/to/llvm/install',"Location where LLVM is installed (if same as --cc, )."){|_| opt.llvm = _ }
-=======
   p.on('--third-party=path/to/built/deps/root',"Can optionally pre-build third-party dependencies instead of re-building for each configuration."){|p| opt.third_party = p }
->>>>>>> 00b1a0df
 }.parse!(ARGV)
 
 # automatically determine cxx from --cc
