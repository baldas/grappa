--- conflicted
+++ resolved
@@ -182,14 +182,3 @@
 #endif
 
 }
-<<<<<<< HEAD
-=======
-
-extern uint64_t merge_reply_count;
-
-/// Merge stats from a remote aggregator with the local one.
-void AggregatorStatistics::merge_am(AggregatorStatistics * other, size_t sz, void* payload, size_t psz) {
-  global_aggregator.stats.merge(other);
-  merge_reply_count++;
-}
->>>>>>> d647edc4
