////////////////////////////////////////////////////////////////////////
// This file is part of Grappa, a system for scaling irregular
// applications on commodity clusters. 

// Copyright (C) 2010-2014 University of Washington and Battelle
// Memorial Institute. University of Washington authorizes use of this
// Grappa software.

// Grappa is free software: you can redistribute it and/or modify it
// under the terms of the Affero General Public License as published
// by Affero, Inc., either version 1 of the License, or (at your
// option) any later version.

// Grappa is distributed in the hope that it will be useful, but
// WITHOUT ANY WARRANTY; without even the implied warranty of
// MERCHANTABILITY or FITNESS FOR A PARTICULAR PURPOSE.  See the
// Affero General Public License for more details.

// You should have received a copy of the Affero General Public
// License along with this program. If not, you may obtain one from
// http://www.affero.org/oagpl.html.
////////////////////////////////////////////////////////////////////////

#include <boost/test/unit_test.hpp>
#include <Grappa.hpp>
#include <graph/Graph.hpp>
#include <GlobalVector.hpp>

BOOST_AUTO_TEST_SUITE( Graph_tests );

using namespace Grappa;
using Grappa::wait;

struct VData {
  VertexID parent;
};

struct EData {
  double weight;
};

using MyGraph = Graph<VData,EData>;

GlobalCompletionEvent c;

int64_t count;

DEFINE_int32(scale, 10, "Log2 number of vertices.");

GRAPPA_DEFINE_METRIC(SummarizingMetric<int64_t>, degree, 0);
GRAPPA_DEFINE_METRIC(SummarizingMetric<double>, edge_weight, 0);

BOOST_AUTO_TEST_CASE( test1 ) {
  init( GRAPPA_TEST_ARGS );
  run([]{
    int64_t total;
    int scale = 10;
    int64_t nv = 1L << FLAGS_scale;
    size_t ne = nv * 16;
    
    TupleGraph tg;
    tg = TupleGraph::Kronecker(scale, ne, 11111, 22222);
    
    BOOST_CHECK_EQUAL(tg.nedge, ne);
    
    // check all vertices are in correct range
    
    forall(tg.edges, tg.nedge, [nv](TupleGraph::Edge& e){
      for (auto v : {e.v0, e.v1}) BOOST_CHECK( v >= 0 && v < nv);
    });
    
    auto g = MyGraph::create(tg);
    
    BOOST_CHECK( g->nv <= nv );
    
    forall(g, [](MyGraph::Vertex& v){ degree += v.nadj; });
    
    ////////////////////////////////////////////
    // make sure adj() iterator gets every edge
    call_on_all_cores([]{ count = 0; });    
    forall(g, [g](MyGraph::Vertex& v){
      auto n = v.nadj;
      forall<async>(adj(g,v), [n](int64_t i){
        CHECK_LT(i, n);
        count++;
      });
    });
    total = reduce<int64_t,collective_add>(&count);
    CHECK_EQ(total, g->nadj);
    
    //////////////////////////////
    // test forall(Vertex&,Edge&)
    call_on_all_cores([]{ count = 0; });
    forall(g, [](MyGraph::Vertex& v, MyGraph::Edge& e){
      count++;
      edge_weight += e->weight;
    });
    
    ///////////////////////////
    // test 'transform'
    struct Data { int64_t parent; double w; };
    auto g2 = g->transform<Data>([](MyGraph::Vertex& v, Data& d){
      d.parent = -1;
      d.w = 1.0 / v.nadj;
    });
    
    using G2 = Graph<Data,EData>;
    
    ///////////////////////////////////
    // check again with custom joiner
    call_on_all_cores([]{ count = 0; });
<<<<<<< HEAD
    forall<&c>(g2, [g2](Vertex<Data>& v){
      auto nadj = v.nadj;
      auto nv = g2->nv;
      
      forall<async,&c>(adj(g2,v), [nv](VertexID j, GlobalAddress<Vertex<Data>> v){
        CHECK(j < nv && j >= 0) << "=> " << j << ", " << nv;
        count++;
      });
      
      forall<async,&c>(adj(g2,v), [nadj](int64_t i, GlobalAddress<Vertex<Data>> v){
        CHECK(i < nadj && i >= 0) << "=> " << i << ", " << nadj;
        count++;
      });
      
      forall<async,&c>(adj(g2,v), [nadj,nv](int64_t i, VertexID j){
        CHECK(j < nv && j >= 0) << "=> " << j << ", " << nv;
        CHECK(i < nadj && i >= 0) << "=> " << i << ", " << nadj;
        count++;
      });
      
    });
    total = reduce<int64_t,collective_add>(&count);
    CHECK_EQ(total, g->nadj * 3);
    
    //////////////////////////////////////////////////////
    // check again, running forall(adj) on different core
    call_on_all_cores([]{ count = 0; });
    auto q = GlobalVector<int64_t>::create(g->nv);
    
    forall<&c>(g2, [g2,q](int64_t vi, Vertex<Data>& v){
      q->push(vi);
    });
    
    CHECK_EQ(q->size(), g->nv);
    
    int64_t _c = 0;
    auto counter = make_global(&_c);
    forall<&c>(q, [g2,counter](int64_t& v){
      auto n = g2->nv;
      forall<async,&c>(adj(g2,g2->vs+v), [counter,n](VertexID vj, GlobalAddress<Vertex<Data>> v){
        CHECK(vj < n && vj >= 0) << "=> " << vj << ", " << n;
=======
    forall<&c>(g2, [g2](G2::Vertex& v){
      auto nadj = v.nadj;
      auto nv = g2->nv;
      
      forall<async,&c>(adj(g2,v), [nv](G2::Edge& e){
        auto j = e.id;
        CHECK(j < nv && j >= 0) << "=> " << j << ", " << nv;
>>>>>>> c95fdd9c
        count++;
        delegate::fetch_and_add(counter, 1);
      });
      
      forall<async,&c>(adj(g2,v), [nadj](int64_t i, G2::Edge& e){
        CHECK(i < nadj && i >= 0) << "=> " << i << ", " << nadj;
        count++;
      });
            
    });
    total = reduce<int64_t,collective_add>(&count);
<<<<<<< HEAD
    CHECK_EQ(total, g->nadj);
    CHECK_EQ(_c, g->nadj);

=======
    CHECK_EQ(total, g->nadj * 2);
>>>>>>> c95fdd9c
    
    //////////////////////////////////////////////////////
    // check again, running forall(adj) on different core
    call_on_all_cores([]{ count = 0; });
<<<<<<< HEAD
    forall(g, [](int64_t src, int64_t dst){
      count++;
=======
    auto q = GlobalVector<int64_t>::create(g->nv);
    
    forall<&c>(g2, [g2,q](VertexID vi, G2::Vertex& v){
      q->push(vi);
>>>>>>> c95fdd9c
    });
    total = reduce<int64_t,collective_add>(&count);
    CHECK_EQ(total, g->nadj);
    
    CHECK_EQ(q->size(), g->nv);
    
    int64_t _c = 0;
    auto counter = make_global(&_c);
    forall<&c>(q, [g2,counter](int64_t& v){
      auto n = g2->nv;
      forall<async,&c>(adj(g2,g2->vs+v), [counter,n](G2::Edge& e){
        auto vj = e.id;
        CHECK(vj < n && vj >= 0) << "=> " << vj << ", " << n;
        count++;
        delegate::fetch_and_add(counter, 1);
      });
    });
    total = reduce<int64_t,collective_add>(&count);
    CHECK_EQ(total, g->nadj);
    CHECK_EQ(_c, g->nadj);
    
    struct BigData { double v[1024]; };
    auto g3 = g2->transform<BigData>([](G2::Vertex& v, BigData& d){
      for (int i=0; i<1024; i++) { d.v[i] = 0.2; }
    });
    
    forall(g3, [](Graph<BigData,EData>::Vertex& v){
      double total = 0.0;
      for (int i=0; i<1024; i++) { total += v->v[i]; }
      count += (total > 0);
    });
    
    LOG(INFO) << degree;
    Metrics::merge_and_dump_to_file();
    
  });
  finalize();
}

BOOST_AUTO_TEST_SUITE_END();<|MERGE_RESOLUTION|>--- conflicted
+++ resolved
@@ -109,49 +109,6 @@
     ///////////////////////////////////
     // check again with custom joiner
     call_on_all_cores([]{ count = 0; });
-<<<<<<< HEAD
-    forall<&c>(g2, [g2](Vertex<Data>& v){
-      auto nadj = v.nadj;
-      auto nv = g2->nv;
-      
-      forall<async,&c>(adj(g2,v), [nv](VertexID j, GlobalAddress<Vertex<Data>> v){
-        CHECK(j < nv && j >= 0) << "=> " << j << ", " << nv;
-        count++;
-      });
-      
-      forall<async,&c>(adj(g2,v), [nadj](int64_t i, GlobalAddress<Vertex<Data>> v){
-        CHECK(i < nadj && i >= 0) << "=> " << i << ", " << nadj;
-        count++;
-      });
-      
-      forall<async,&c>(adj(g2,v), [nadj,nv](int64_t i, VertexID j){
-        CHECK(j < nv && j >= 0) << "=> " << j << ", " << nv;
-        CHECK(i < nadj && i >= 0) << "=> " << i << ", " << nadj;
-        count++;
-      });
-      
-    });
-    total = reduce<int64_t,collective_add>(&count);
-    CHECK_EQ(total, g->nadj * 3);
-    
-    //////////////////////////////////////////////////////
-    // check again, running forall(adj) on different core
-    call_on_all_cores([]{ count = 0; });
-    auto q = GlobalVector<int64_t>::create(g->nv);
-    
-    forall<&c>(g2, [g2,q](int64_t vi, Vertex<Data>& v){
-      q->push(vi);
-    });
-    
-    CHECK_EQ(q->size(), g->nv);
-    
-    int64_t _c = 0;
-    auto counter = make_global(&_c);
-    forall<&c>(q, [g2,counter](int64_t& v){
-      auto n = g2->nv;
-      forall<async,&c>(adj(g2,g2->vs+v), [counter,n](VertexID vj, GlobalAddress<Vertex<Data>> v){
-        CHECK(vj < n && vj >= 0) << "=> " << vj << ", " << n;
-=======
     forall<&c>(g2, [g2](G2::Vertex& v){
       auto nadj = v.nadj;
       auto nv = g2->nv;
@@ -159,7 +116,6 @@
       forall<async,&c>(adj(g2,v), [nv](G2::Edge& e){
         auto j = e.id;
         CHECK(j < nv && j >= 0) << "=> " << j << ", " << nv;
->>>>>>> c95fdd9c
         count++;
         delegate::fetch_and_add(counter, 1);
       });
@@ -171,26 +127,15 @@
             
     });
     total = reduce<int64_t,collective_add>(&count);
-<<<<<<< HEAD
-    CHECK_EQ(total, g->nadj);
-    CHECK_EQ(_c, g->nadj);
-
-=======
     CHECK_EQ(total, g->nadj * 2);
->>>>>>> c95fdd9c
     
     //////////////////////////////////////////////////////
     // check again, running forall(adj) on different core
     call_on_all_cores([]{ count = 0; });
-<<<<<<< HEAD
-    forall(g, [](int64_t src, int64_t dst){
-      count++;
-=======
     auto q = GlobalVector<int64_t>::create(g->nv);
     
     forall<&c>(g2, [g2,q](VertexID vi, G2::Vertex& v){
       q->push(vi);
->>>>>>> c95fdd9c
     });
     total = reduce<int64_t,collective_add>(&count);
     CHECK_EQ(total, g->nadj);
