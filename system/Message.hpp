
// Copyright 2010-2012 University of Washington. All Rights Reserved.
// LICENSE_PLACEHOLDER
// This software was created with Government support under DE
// AC05-76RL01830 awarded by the United States Department of
// Energy. The Government has certain rights in the software.

#ifndef __MESSAGE_HPP__
#define __MESSAGE_HPP__

#include "MessageBase.hpp"
#include "MessageBaseImpl.hpp"

#include <glog/logging.h>

namespace Grappa {

  /// @addtogroup Communication
  /// @{

  /// A standard message. Storage is internal. Destructor blocks until message is sent.
  /// Best used through @ref message function.
  template< typename T >
  class Message : public Grappa::impl::MessageBase {
  private:
    T storage_;                  ///< Storage for message contents.
    
  public:
    /// Construct a message.
    inline Message( )
      : MessageBase()
      , storage_()
    { }
    
    /// Construct a message.
    /// @param dest ID of destination core.
    /// @param t Contents of message to send.
    inline Message( Core dest, T t )
      : MessageBase( dest )
      , storage_( t )
    { }

    Message( const Message& m ) = delete; ///< Not allowed.
    Message& operator=( const Message& m ) = delete;         ///< Not allowed.
    Message& operator=( Message&& m ) = delete;

    Message( Message&& m ) = default;

    virtual ~Message() {
      block_until_sent();
    }

    ///
    /// for Messages with modifiable contents. Don't use with lambdas.
    ///

    /// Access message contents.
    inline T& operator*() {
      return storage_;
    }
    
    /// Access message contents.
    inline T* operator->() {
      return &storage_;
    }
    
    /// How much storage do we need to send this message?
    virtual const size_t serialized_size( ) const {
      return sizeof( &deserialize_and_call ) + sizeof( T );
    }
    
    virtual const size_t size() const { return sizeof(*this); }

    ///
    /// These are used by the aggregator to send and receive messages.
    ///

    /// Deserialize and call one of these messages from a buffer. This
    /// is run on the remote machine.
    ///
    /// @param t address of message functor/contents in buffer
    /// @return address of byte following message functor/contents in buffer
    static char * deserialize_and_call( char * t ) {
      DVLOG(5) << "In " << __PRETTY_FUNCTION__;
      T * obj = reinterpret_cast< T * >( t );
      (*obj)();
      return t + sizeof( T );
    }

    /// Copy this message into a buffer.
    virtual char * serialize_to( char * p, size_t max_size ) {
      // copy deserialization function pointer
      auto fp = &deserialize_and_call;
      if( sizeof( fp ) + sizeof( T ) > max_size ) {
        return p;
      } else {
        // // turn into 2D pointer
        // auto gfp = make_global( fp, destination_ );
        // // write to buffer
        // *(reinterpret_cast< intptr_t* >(p)) = reinterpret_cast< intptr_t >( gfp );
        *(reinterpret_cast< intptr_t* >(p)) = reinterpret_cast< intptr_t >( fp );
        p += sizeof( fp );
        
        // copy contents
        std::memcpy( p, &storage_, sizeof(storage_) );
        
        //DVLOG(5) << "serialized message of size " << sizeof(fp) + sizeof(T);
        
        // return pointer following message
        return p + sizeof( T );
      }
    }

  };

  /// A message with dynamic payload. Storage for message contents is
  /// internal, but payload is stored externally. Destructor blocks
  /// until message is sent. Best used through @ref message function.
  template< typename T >
  class PayloadMessage : public Grappa::impl::MessageBase {
  private:
    T storage_;                  ///< Storage for message contents.
    
    void * payload_;
    size_t payload_size_;

  public:
    /// Construct a message.
    inline PayloadMessage( )
      : MessageBase()
      , storage_()
      , payload_( nullptr )
      , payload_size_( 0 )
    { }
    
    /// Construct a message.
    /// @param dest ID of destination core.
    /// @param t Contents of message to send.
    inline PayloadMessage( Core dest, T t, void * payload, size_t payload_size )
      : MessageBase( dest )
      , storage_( t )
      , payload_( payload )
      , payload_size_( payload_size )
    { }

    PayloadMessage( const PayloadMessage& m ) = delete; ///< Not allowed.
    PayloadMessage& operator=( const PayloadMessage& m ) = delete;         ///< Not allowed.
    PayloadMessage& operator=( PayloadMessage&& m ) = delete;         ///< Not allowed.

    PayloadMessage( PayloadMessage&& m ) = default;
    
    virtual ~PayloadMessage() {
      block_until_sent();
    }

    inline void set_payload( void * payload, size_t size ) { payload_ = payload; payload_size_ = size; }

    virtual void reset() {
      Grappa::impl::MessageBase::reset();
      payload_ = nullptr;
      payload_size_ = 0;
    }

    ///
    /// for Messages with modifiable contents. Don't use with lambdas.
    ///

    /// Access message contents.
    inline T& operator*() {
      return storage_;
    }
    
    /// Access message contents.
    inline T* operator->() {
      return &storage_;
    }



    /// How much storage do we need to send this message?
    virtual const size_t serialized_size( ) const {
      return sizeof( &deserialize_and_call ) + sizeof( T ) + sizeof( int16_t ) + payload_size_;
    }

    virtual const size_t size() const { return sizeof(*this); }
    
    ///
    /// These are used by the aggregator to send and receive messages.
    ///

    /// Deserialize and call one of these messages from a buffer. This
    /// is run on the remote machine.
    ///
    /// @param t address of message functor/contents in buffer
    /// @return address of byte following message functor/contents in buffer
    static char * deserialize_and_call( char * t ) {
      DVLOG(5) << "In " << __PRETTY_FUNCTION__;
      T * obj = reinterpret_cast< T * >( t );
      t += sizeof( T );

      int16_t payload_size = *(reinterpret_cast< int16_t* >(t));
      t += sizeof( int16_t );

      (*obj)( t, payload_size );

      return t + payload_size;
    }

    /// Copy this message into a buffer.
    virtual char * serialize_to( char * p, size_t max_size ) {
      // copy deserialization function pointer
      auto fp = &deserialize_and_call;
      if( sizeof( fp ) + sizeof( T ) > max_size ) {
        return p;
      } else {
        // // turn into 2D pointer
        // auto gfp = make_global( fp, destination_ );
        // // write to buffer
        // *(reinterpret_cast< intptr_t* >(p)) = reinterpret_cast< intptr_t >( gfp );
        *(reinterpret_cast< intptr_t* >(p)) = reinterpret_cast< intptr_t >( fp );
        p += sizeof( fp );
        
        // copy contents
        std::memcpy( p, &storage_, sizeof(storage_) );
        p += sizeof( storage_ );

        *(reinterpret_cast< int16_t* >(p)) = static_cast< int16_t >( payload_size_ );
        p += sizeof( int16_t );

        std::memcpy( p, payload_, payload_size_);

        // return pointer following message
        return p + payload_size_;
      }
    }

  };

  /// A message with the contents stored outside the object. Destructor blocks until message is sent.
  /// Best used through @ref message function.
  template< typename T >
  class ExternalMessage : public Grappa::impl::MessageBase {
  private:
    T * pointer_;                ///< Pointer to message contents.

  public:
    /// Construct a message.
    inline ExternalMessage( )
      : MessageBase()
      , pointer_( nullptr )
    { }
    
    /// Construct a message.
    /// @param dest ID of destination core.
    /// @param t Pointer to contents of message to send.
    inline ExternalMessage( Core dest, T * t )
      : MessageBase( dest )
      , pointer_( t )
    { }

    ExternalMessage( const ExternalMessage& m ) = delete; ///< Not allowed.
    ExternalMessage& operator=( const ExternalMessage& m ) = delete;         ///< Not allowed.
    ExternalMessage& operator=( ExternalMessage&& m ) = delete;         ///< Not allowed.

    ExternalMessage( ExternalMessage&& m ) = default; ///< Not allowed.

    virtual ~ExternalMessage() { 
      block_until_sent();
      if( delete_after_send_ ) {
        delete pointer_;
      }
    }

    virtual void reset() {
      Grappa::impl::MessageBase::reset();
      pointer_ = nullptr;
    }

    ///
    /// for Messages with modifiable contents. Don't use with lambdas.
    ///

    /// Access message contents.
    inline T&  operator*() {
      return *pointer_;
    }
    
    /// Access message contents.
    inline T* operator->() {
      return pointer_;
    }



    /// How much storage do we need to send this message?
    virtual const size_t serialized_size( ) const {
      return sizeof( &deserialize_and_call ) + sizeof( T );
    }

    virtual const size_t size() const { return sizeof(*this); }
    
    ///
    /// These are used by the aggregator to send and receive messages.
    ///

    /// Deserialize and call one of these messages from a buffer. This
    /// is run on the remote machine.
    ///
    /// @param t address of message functor/contents in buffer
    /// @return address of byte following message functor/contents in buffer
    static char * deserialize_and_call( char * t ) {
      DVLOG(5) << "In " << __PRETTY_FUNCTION__;
      T * obj = reinterpret_cast< T * >( t );
      (*obj)();
      return t + sizeof( T );
    }

    /// Copy this message into a buffer.
    virtual char * serialize_to( char * p, size_t max_size ) {
      // copy deserialization function pointer
      auto fp = &deserialize_and_call;
      if( sizeof( fp ) + sizeof( T ) > max_size ) {
        return p;
      } else {
        // // turn into 2D pointer
        // auto gfp = make_global( fp, destination_ );
        // // write to buffer
        // *(reinterpret_cast< intptr_t* >(p)) = reinterpret_cast< intptr_t >( gfp );
        *(reinterpret_cast< intptr_t* >(p)) = reinterpret_cast< intptr_t >( fp );
        p += sizeof( fp );
        
        // copy contents
        std::memcpy( p, pointer_, sizeof(T) );
        
        //DVLOG(5) << "serialized message of size " << sizeof(fp) + sizeof(T);
        
        // return pointer following message
        return p + sizeof( T );
      }
    }

  };


  /// A message with dynamic payload. Storage for message contents and
  /// payload is external. Destructor blocks until message is
  /// sent. Best used through @ref message function.
  template< typename T >
  class ExternalPayloadMessage : public Grappa::impl::MessageBase {
  private:
    T * pointer_;                  ///< Pointer to message contents.
    
    void * payload_;
    size_t payload_size_;

  public:
    /// Construct a message.
    inline ExternalPayloadMessage( )
      : MessageBase()
      , pointer_( nullptr )
      , payload_( nullptr )
      , payload_size_( 0 )
    { }
    
    /// Construct a message.
    /// @param dest ID of destination core.
    /// @param t Contents of message to send.
    inline ExternalPayloadMessage( Core dest, T * t, void * payload, size_t payload_size )
      : MessageBase( dest )
      , pointer_( t )
      , payload_( payload )
      , payload_size_( payload_size )
    { }

    ExternalPayloadMessage( const ExternalPayloadMessage& m ) = delete; ///< Not allowed.
    ExternalPayloadMessage& operator=( const ExternalPayloadMessage& m ) = delete;         ///< Not allowed.
    ExternalPayloadMessage& operator=( ExternalPayloadMessage&& m ) = delete;         ///< Not allowed.

    ExternalPayloadMessage( ExternalPayloadMessage&& m ) = default;

    virtual ~ExternalPayloadMessage() { 
      block_until_sent();
      if( delete_after_send_ ) {
        delete pointer_;
      }
    }

    inline void set_payload( void * payload, size_t size ) { payload_ = payload; payload_size_ = size; }

    virtual void reset() {
      Grappa::impl::MessageBase::reset();
      pointer_ = nullptr;
      payload_ = nullptr;
      payload_size_ = 0;
    }

    ///
    /// for Messages with modifiable contents. Don't use with lambdas.
    ///

    /// Access message contents.
    inline T& operator*() {
      return *pointer_;
    }
    
    /// Access message contents.
    inline T* operator->() {
      return pointer_;
    }



    /// How much storage do we need to send this message?
    virtual const size_t serialized_size( ) const {
      return sizeof( &deserialize_and_call ) + sizeof( T ) + sizeof( int16_t ) + payload_size_;
    }

    virtual const size_t size() const { return sizeof(*this); }
    

    ///
    /// These are used by the aggregator to send and receive messages.
    ///

    /// Deserialize and call one of these messages from a buffer. This
    /// is run on the remote machine.
    ///
    /// @param t address of message functor/contents in buffer
    /// @return address of byte following message functor/contents in buffer
    static char * deserialize_and_call( char * t ) {
      DVLOG(5) << "In " << __PRETTY_FUNCTION__;

      T * obj = reinterpret_cast< T * >( t );
      t += sizeof( T );

      int16_t payload_size = *(reinterpret_cast< int16_t* >(t));
      t += sizeof( int16_t );

      (*obj)( t, payload_size );

      return t + payload_size;
    }

    /// Copy this message into a buffer.
    virtual char * serialize_to( char * p, size_t max_size ) {
      // copy deserialization function pointer
      auto fp = &deserialize_and_call;
      if( sizeof( fp ) + sizeof( T ) > max_size ) {
        return p;
      } else {
        // // turn into 2D pointer
        // auto gfp = make_global( fp, destination_ );
        // // write to buffer
        // *(reinterpret_cast< intptr_t* >(p)) = reinterpret_cast< intptr_t >( gfp );
        *(reinterpret_cast< intptr_t* >(p)) = reinterpret_cast< intptr_t >( fp );
        p += sizeof( fp );
        
        // copy contents
        std::memcpy( p, pointer_, sizeof(T) );
        p += sizeof(T);

        *(reinterpret_cast< int16_t* >(p)) = static_cast< int16_t >( payload_size_ );
        p += sizeof( int16_t );

        std::memcpy( p, payload_, payload_size_);

        // return pointer following message
        return p + payload_size_;
      }
    }

  };






  /// Construct a message allocated on the stack. Can be used with
  /// lambdas, functors, or function pointers.
  /// Example:
  /// @code 
  ///   // using a lambda
  ///   auto m1 = Grappa::message( destination, [] { blah(); } );
  ///
  ///   // using a functor
  ///   class Functor { ... };
  ///   auto m2 = Grappa::message( destination, Functor( args ) );
  ///
  ///   // using a function pointer (via std::bind functor)
  ///   void foo( int bar, double baz ) { blah(); }
  ///   auto m3 = Grappa::message( destination, std::bind( &foo, 1, 2.3 ) );
  /// @endcode
  /// @param dest Core to which message will be delivered
  /// @param t Functor or function pointer that will be called on destination core
  /// @return Message object
  template< typename T >
  inline Message<T> message( Core dest, T t ) {
    return Message<T>( dest, t );
  }

  /// Message with payload
  template< typename T >
  inline PayloadMessage<T> message( Core dest, T t, void * payload, size_t payload_size ) {
    return PayloadMessage<T>( dest, t, payload, payload_size );
  }

  /// Message with contents stored outside object
  template< typename T >
  inline ExternalMessage<T> message( Core dest, T * t ) {
    return ExternalMessage<T>( dest, t );
  }

  /// Message with contents stored outside object as well as payload
  template< typename T >
  inline ExternalPayloadMessage<T> message( Core dest, T * t, void * payload, size_t payload_size ) {
    return ExternalPayloadMessage<T>( dest, t, payload, payload_size );
  }




  // Same as message, but allocated on heap
  template< typename T >
  inline Message<T> * heap_message( Core dest, T t ) {
    return new Message<T>( dest, t );
  }

  /// Message with payload, allocated on heap
  template< typename T >
  inline PayloadMessage<T> * heap_message( Core dest, T t, void * payload, size_t payload_size ) {
    return new PayloadMessage<T>( dest, t, payload, payload_size );
  }

  /// Message with contents stored outside object, allocated on heap
  template< typename T >
  inline ExternalMessage<T> * heap_message( Core dest, T * t ) {
    return new ExternalMessage<T>( dest, t );
  }

  /// Message with contents stored outside object as well as payload
  template< typename T >
  inline ExternalPayloadMessage<T> * heap_message( Core dest, T * t, void * payload, size_t payload_size ) {
    return new ExternalPayloadMessage<T>( dest, t, payload, payload_size );
  }




  /// Same as message, but immediately enqueued to be sent.
  template< typename T >
  inline Message<T> send_message( Core dest, T t ) {
    Message<T> m( dest, t );
    m.enqueue();
    return m;
  }
  
  /// Message with payload, immediately enqueued to be sent.
  template< typename T >
  inline PayloadMessage<T> send_message( Core dest, T t, void * payload, size_t payload_size ) {
    PayloadMessage<T> m( dest, t, payload, payload_size );
    m.enqueue();
    return m;
  }

  /// Message with contents stored outside object, immediately enqueued to be sent.
  template< typename T >
  inline ExternalMessage<T> send_message( Core dest, T * t ) {
    ExternalMessage<T> m( dest, t );
    m.enqueue();
    return m;
  }

  /// Message with contents stored outside object as well as payload, immediately enqueued to be sent.
  template< typename T >
  inline ExternalPayloadMessage<T> send_message( Core dest, T * t, void * payload, size_t payload_size ) {
    ExternalPayloadMessage<T> m( dest, t, payload, payload_size );
    m.enqueue();
    return m;
  }





  /// Same as message, but allocated on heap and immediately enqueued to be sent.
  template< typename T >
  inline Message<T> * send_heap_message( Core dest, T t ) {
    auto m = new Message<T>( dest, t );
    m->delete_after_send();
    m->enqueue();
    return m;
  }

<<<<<<< HEAD
  /// Message with payload, allocated on heap and immediately enqueued to be sent.
  template< typename T >
  inline PayloadMessage<T> * send_heap_message( Core dest, T t, void * payload, size_t payload_size ) {
    auto m = new PayloadMessage<T>( dest, t, payload, payload_size );
    m->delete_after_send();
    m->enqueue();
    return m;
  }

  /// Message with contents stored outside object, allocated on heap and immediately enqueued to be sent.
  template< typename T >
  inline ExternalMessage<T> * send_heap_message( Core dest, T * t ) {
    auto m = new ExternalMessage<T>( dest, t );
    m->delete_after_send();
    m->enqueue();
    return m;
  }

  /// Message with contents stored outside object as well as payload, allocated on heap and immediately enqueued to be sent.
  template< typename T >
  inline ExternalPayloadMessage<T> * send_heap_message( Core dest, T * t, void * payload, size_t payload_size ) {
    auto m = new ExternalPayloadMessage<T>( dest, t, payload, payload_size );
    m->delete_after_send();
    m->enqueue();
    return m;
  }
=======
  // FIXME: temporary way to distinguish messages that should be heap-allocated (i.e. reply messages)
  // Should replace with call to new heap-allocated message send/enqueue calls when we have those.
  #define send_heap_message send_message
  
>>>>>>> ef919463
  /// @}

}

#endif<|MERGE_RESOLUTION|>--- conflicted
+++ resolved
@@ -592,7 +592,6 @@
     return m;
   }
 
-<<<<<<< HEAD
   /// Message with payload, allocated on heap and immediately enqueued to be sent.
   template< typename T >
   inline PayloadMessage<T> * send_heap_message( Core dest, T t, void * payload, size_t payload_size ) {
@@ -619,12 +618,7 @@
     m->enqueue();
     return m;
   }
-=======
-  // FIXME: temporary way to distinguish messages that should be heap-allocated (i.e. reply messages)
-  // Should replace with call to new heap-allocated message send/enqueue calls when we have those.
-  #define send_heap_message send_message
-  
->>>>>>> ef919463
+
   /// @}
 
 }
