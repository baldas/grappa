--- conflicted
+++ resolved
@@ -23,13 +23,8 @@
     }
     
     /// Decrement count once, if count == 0, wake all waiters.
-<<<<<<< HEAD
-    void complete() {
-      if (count <= 0) {
-=======
     void complete(int64_t decr = 1) {
       if (count-decr < 0) {
->>>>>>> 09a5340b
         LOG(ERROR) << "too many calls to signal()";
       }
       count -= decr;
@@ -55,11 +50,6 @@
     if (ce.node() == mycore()) {
       ce.pointer()->complete(decr);
     } else {
-<<<<<<< HEAD
-      Grappa::send_heap_message(ce.node(), [ce] {
-          ce.pointer()->complete();
-        });
-=======
       if (decr == 1) {
         // (common case) don't send full 8 bytes just to decrement by 1
         send_message(ce.node(), [ce] {
@@ -70,7 +60,6 @@
           ce.pointer()->complete(decr);
         });
       }
->>>>>>> 09a5340b
     }
   }
   
