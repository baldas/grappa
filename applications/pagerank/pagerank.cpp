--- conflicted
+++ resolved
@@ -1,15 +1,5 @@
 #include "spmv_mult.hpp"
 
-<<<<<<< HEAD
-=======
-// graph500/
-#include "../graph500/generator/make_graph.h"
-#include "../graph500/generator/utils.h"
-#include "../graph500/grappa/timer.h"
-#include "../graph500/prng.h"
-#include "../graph500/grappa/graph.hpp"
-
->>>>>>> 8f17e08c
 #include <Grappa.hpp>
 #include <tasks/DictOut.hpp>
 #include <Reducer.hpp>
@@ -45,11 +35,7 @@
 weighted_csr_graph mhat;
 
 /// calculate the damped matrix dM
-<<<<<<< HEAD
 void calculate_dM( GlobalAddress<Graph<PagerankVertex>> g, double d ) {
-=======
-void calculate_dM( GlobalAddress<Graph<WeightedAdjVertex>> g, double d ) {
->>>>>>> 8f17e08c
   // TODO
   // cleanup M to make it stochastic
   //for (j in cols)
@@ -58,11 +44,7 @@
   //  if sum == 0 { set all m[,j] to 1/N }
   //  else set m[,j] to m[,j]/sum
   
-<<<<<<< HEAD
   forall( g->vs, g->nv, [g,d](PagerankVertex& v) {
-=======
-  forall( g->vs, g->nv, [g,d](WeightedAdjVertex& v) {
->>>>>>> 8f17e08c
     for (auto& w : util::iterate(v.weights, v.nadj)) w *= d;
   });
 }
@@ -136,11 +118,7 @@
 
 // Iterative method
 // R(t+1) = dMR(t) + (1-d)/N vec(1)
-<<<<<<< HEAD
 pagerank_result pagerank( GlobalAddress<Graph<PagerankVertex>> g, double d, double epsilon ) {
-=======
-pagerank_result pagerank( GlobalAddress<Graph<WeightedAdjVertex>> g, double d, double epsilon ) {
->>>>>>> 8f17e08c
   LOG(INFO) << "version: 'iterative_new'";
   
   // bookeeping for which vector is which
@@ -152,39 +130,18 @@
   // setup
   double init_start = walltime();
     
-<<<<<<< HEAD
   LOG(INFO) << "Calculate dM";
   calculate_dM( g, d );
   
   // if ( m.nv <= 16 ) matrix_out( &m, LOG(INFO), true );
-=======
-    LOG(INFO) << "Calculate dM";
-    calculate_dM( g, d );
-    
-    // if ( m.nv <= 16 ) matrix_out( &m, LOG(INFO), true );
-
-    LOG(INFO) << "Allocate rank vectors";
-    // current pagerank vector: initialize to random values on [0,1]
-    vector v;
-    v.length = g->nv;
-    v.a = global_alloc<element_pair>(v.length);
-    on_all_cores( [] { srand(0); } );
-    forall( v.a, v.length, [V](element_pair& ele ) {
-      ele.vp[V] = ((double)rand()/RAND_MAX); //[0,1]
-    });
-
-    //if ( v.length <= 16 ) vector_out( &v, LOG(INFO) );
-    normalize( v, V );
-
-    // last pagerank vector: initialize to -inf
-    forall( v.a, v.length, [LAST_V](element_pair& ele ) {
-      ele.vp[LAST_V] = -1000.0f;
-    });
->>>>>>> 8f17e08c
 
   LOG(INFO) << "Allocate rank vectors";
   // current pagerank vector: initialize to random values on [0,1]
   // (now encoded in Grap<PagerankVertex>)
+  call_on_all_cores([]{ srand(0); });
+  forall(g, [V](PagerankVertex& v){
+    v->v[V] = ((double)rand()/RAND_MAX); //[0,1]
+  });
   
   //if ( v.length <= 16 ) vector_out( &v, LOG(INFO) );
   normalize( g, V );
@@ -194,7 +151,6 @@
     v->v[LAST_V] = -1000.0f;
   });
 
-<<<<<<< HEAD
   LOG(INFO) << "Begin pagerank";
   //if ( v.length <= 16 ) vector_out( &v, LOG(INFO) );
 
@@ -202,12 +158,6 @@
   auto dv = (1-d)/g->nv;
   on_all_cores([dv]{  damp_vector_val = dv;  });
     
-=======
-    // set the damping vector 
-    auto dv = (1-d)/g->nv;
-    on_all_cores([dv]{  damp_vector_val = dv;  });
-
->>>>>>> 8f17e08c
   double init_end = walltime();
   init_pagerank_time += (init_end-init_start);
   
@@ -225,7 +175,6 @@
     V = temp;
     
     // initialize target to zero
-<<<<<<< HEAD
     forall(g, [V](PagerankVertex& ele) {
       g->v[V] = 0.0f;
     });
@@ -239,21 +188,6 @@
     multiply_time += time;
     VLOG(0) << "after spmv_mult";
     
-=======
-    forall( v.a, v.length, [V](element_pair& ele) {
-      ele.vp[V] = 0.0f;
-    });
-    
-    VLOG(0) << "after initialize";
-
-    TIME(time,
-      // multiply: v = dM*last_v
-      spmv_mult(g, v, LAST_V, V);
-    );
-    multiply_time += time;
-    VLOG(0) << "after spmv_mult";
-
->>>>>>> 8f17e08c
     TIME(time,
       // v += (1-d)/N * vec(1)
       forall(g, [j](PagerankVertex& v) {
@@ -319,35 +253,23 @@
     LOG(INFO) << "make_graph: " << t;
     make_graph_time_SO = t;
   
-<<<<<<< HEAD
     t = walltime();
     
     auto g = Graph<PagerankVertex>::create(tg);
     
     tuples_to_csr_time_SO = walltime() - t;
-=======
-    time = walltime();
-  
-    auto g = Graph<WeightedAdjVertex>::create(tg);
-    
-    tuples_to_csr_time_SO = walltime() - time;
->>>>>>> 8f17e08c
+
     LOG(INFO) << "tuple->csr: " << tuples_to_csr_time_SO;
     actual_nnz_SO = g->nadj;
     //print_graph( &unweighted_g ); 
     LOG(INFO) << "final matrix has " << static_cast<double>(actual_nnz_SO)/N << " avg nonzeroes/row";
 
     // add weights to the csr graph
-<<<<<<< HEAD
     forall(g->vs, g->nv, [](PagerankVertex& v){
       v->weights = locale_alloc<double>(v.nadj);
       v->x = 0;
       v->y = 0;
       
-=======
-    forall(g->vs, g->nv, [](WeightedAdjVertex& v){
-      v.weights = locale_alloc<double>(v.nadj);
->>>>>>> 8f17e08c
       // TODO random
       for (long i=0; i<v.nadj; i++) v.weights[i] = 0.2f;
     });
@@ -358,35 +280,24 @@
       //matrix_out( &g, std::cout, true );
     // }
 
-<<<<<<< HEAD
     Metrics::reset();
     Metrics::start_tracing();
-=======
-    Grappa::Metrics::reset();
-    Grappa::Metrics::start_tracing();
->>>>>>> 8f17e08c
   
     pagerank_result result;
     TIME(t,
       result = pagerank( g, FLAGS_damping, FLAGS_epsilon );
     );
-<<<<<<< HEAD
+
     pagerank_time_SO = t;
     
     Metrics::stop_tracing();
     
-=======
-    pagerank_time_SO = time;
-  
-    Grappa::Metrics::stop_tracing();
-
->>>>>>> 8f17e08c
     // output stats
     make_graph_time   = make_graph_time_SO;
     tuples_to_csr_time = tuples_to_csr_time_SO;
     actual_nnz        = actual_nnz_SO;
     pagerank_time     = pagerank_time_SO;
-<<<<<<< HEAD
+
     Metrics::merge_and_print();
     
     // vector rank = result.ranks;
@@ -394,15 +305,6 @@
   
     g->destroy();
     
-=======
-    Grappa::Metrics::merge_and_print();
-
-    vector rank = result.ranks;
-    vindex which = result.which;
-  
-    g->destroy();
-  
->>>>>>> 8f17e08c
     // TODO: print out pagerank stats, like mean, median, min, max
     // could also print out random sample of them for verify
     //if ( rank.length <= 16 ) vector_out( &rank, std::cout );
