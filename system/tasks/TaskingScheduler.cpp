// Copyright 2010-2012 University of Washington. All Rights Reserved.
// LICENSE_PLACEHOLDER
// This software was created with Government support under DE
// AC05-76RL01830 awarded by the United States Department of
// Energy. The Government has certain rights in the software.

#include "TaskingScheduler.hpp"
#include "Task.hpp"

#include <gflags/gflags.h>
#include "../PerformanceTools.hpp"

GRAPPA_DEFINE_EVENT_GROUP(scheduler);

/// TODO: this should be based on some actual time-related metric so behavior is predictable across machines
DEFINE_int64( periodic_poll_ticks, 500, "number of ticks to wait before polling periodic queue");

DEFINE_bool(poll_on_idle, true, "have tasking layer poll aggregator if it has nothing better to do");

DEFINE_int64( stats_blob_ticks, 3000000000L, "number of ticks to wait before dumping stats blob");

/// global TaskingScheduler for this Node
TaskingScheduler global_scheduler;

/// Create uninitialized TaskingScheduler.
/// init() must subsequently be called before fully initialized.
TaskingScheduler::TaskingScheduler ( )
    : readyQ ( )
    , periodicQ ( )
    , unassignedQ ( )
    , master ( NULL )
    , current_thread ( NULL )
    , nextId ( 1 )
    , num_idle ( 0 )
    , num_active_tasks( 0 )
    , task_manager ( NULL )
    , num_workers ( 0 )
    , work_args( NULL )
    , previous_periodic_ts( 0 ) 
    , prev_ts( 0 )
    , prev_stats_blob_ts( 0 )
    , stats( this )
{ 
  Grappa_tick();
  prev_ts = Grappa_get_timestamp();
}

/// Initialize with references to master Thread and a TaskManager.
void TaskingScheduler::init ( Thread * master_arg, TaskManager * taskman ) {
  master = master_arg;
  current_thread = master;
  task_manager = taskman;
  work_args = new task_worker_args( taskman, this );
}

/// Give control to the scheduler until task layer
/// says that it is finished.
void TaskingScheduler::run ( ) {
  StateTimer::setThreadState( StateTimer::SCHEDULER );
  StateTimer::enterState_scheduler();
  while (thread_wait( NULL ) != NULL) { } // nothing
}

/// Join on a Thread. 
/// This is a low level synchronization mechanism specifically for Threads
void TaskingScheduler::thread_join( Thread * wait_on ) {
  while ( !wait_on->done ) {
    wait_on->joinqueue.enqueue( current_thread );
    thread_suspend( );
  }
}

/// Schedule Threads from the scheduler until one e
/// If <result> non-NULL, store the Thread's exit value there.
/// This routine is only to be called if the current Thread
/// is the master Thread (the one returned by thread_init()).
/// @return the exited Thread, or NULL if scheduler is done
Thread * TaskingScheduler::thread_wait( void **result ) {
  CHECK( current_thread == master ) << "only meant to be called by system Thread";

  Thread * next = nextCoroutine( false );
  if (next == NULL) {
    // no user threads remain
    return NULL;
  } else {
    current_thread = next;

    Thread * died = (Thread *) thread_context_switch( master, next, NULL);

    // At the moment, we only return from a Thread in the case of death.

    if (result != NULL) {
      void *retval = (void *)died->next;
      *result = retval;
    }
    return died;
  }
}

/// Get an idle worker Thread that can be paired with a Task.
///
/// Threads returned by this method are specifically running workerLoop().
Thread * TaskingScheduler::getWorker () {
  if (task_manager->available()) {
    // check the pool of unassigned coroutines
    Thread * result = unassignedQ.dequeue();
    if (result != NULL) return result;

    // possibly spawn more coroutines
    result = maybeSpawnCoroutines();
    VLOG_IF(3, result==NULL) << "run out of coroutines";
    return result;
  } else {
    return NULL;
  }
}

/// Worker Thread routine.
/// This is the routine every worker thread runs.
/// The worker thread continuously asks for Tasks and executes them.
///
/// Note that worker threads are NOT guarenteed to ever call Thread.exit()
/// before the program ends.
void workerLoop ( Thread * me, void* args ) {
  task_worker_args* wargs = (task_worker_args*) args;
  TaskManager* tasks = wargs->tasks;
  TaskingScheduler * sched = wargs->scheduler; 

  sched->onWorkerStart();

  StateTimer::setThreadState( StateTimer::FINDWORK );
  StateTimer::enterState_findwork();

  Task nextTask;

  while ( true ) {
    // block until receive work or termination reached
    if (!tasks->getWork(&nextTask)) break; // quitting time

    sched->num_active_tasks++;
    StateTimer::setThreadState( StateTimer::USER );
    StateTimer::enterState_user();
    {
      GRAPPA_PROFILE( exectimer, "user_execution", "", GRAPPA_USER_GROUP );
      nextTask.execute();
    }
    StateTimer::setThreadState( StateTimer::FINDWORK );
    sched->num_active_tasks--;

    sched->thread_yield( ); // yield to the scheduler
  }
}


/// create worker Threads for executing Tasks
///
/// @param num how many workers to create
void TaskingScheduler::createWorkers( uint64_t num ) {
  num_workers += num;
  VLOG(5) << "spawning " << num << " workers; now there are " << num_workers;
  for (uint64_t i=0; i<num; i++) {
    // spawn a new worker Thread
    Thread * t = thread_spawn( current_thread, this, workerLoop, work_args);

    // place the Thread in the pool of idle workers
    unassigned( t );
  }
  num_idle += num;
}

#define BASIC_MAX_WORKERS 2
/// Give the scheduler a chance to spawn more worker Threads,
/// based on some heuristics.
Thread * TaskingScheduler::maybeSpawnCoroutines( ) {
  // currently only spawn a worker if there are less than some threshold
  if ( num_workers < BASIC_MAX_WORKERS ) {
    num_workers += 1;
    VLOG(5) << "spawning another worker; now there are " << num_workers;
    return thread_spawn( current_thread, this, workerLoop, work_args ); // current Thread will be coro parent; is this okay?
  } else {
    // might have another way to spawn
    return NULL;
  }
}

/// Callback for when a worker Thread is run for the first time.
void TaskingScheduler::onWorkerStart( ) {
  // all worker Threads start in the idle worker pool (unassigned)
  // so decrement num_idle when it starts.
  num_idle--;
}

/// Are there anymore threads to run?
bool TaskingScheduler::queuesFinished( ) {
  // there are no more threads to run if the periodicQueue is empty
  // and the TaskManager has terminated
  return periodicQ.empty() && task_manager->isWorkDone();
}

/// Print representation of TaskingScheduler
std::ostream& operator<<( std::ostream& o, const TaskingScheduler& ts ) {
  return ts.dump( o );
}


void TaskingScheduler::TaskingSchedulerStatistics::sample() {
  task_calls++;
  if (sched->num_active_tasks > max_active) max_active = sched->num_active_tasks;
  avg_active = inc_avg(avg_active, task_calls, sched->num_active_tasks);
  avg_ready = inc_avg(avg_ready, task_calls, sched->readyQ.length());
#ifdef DEBUG  
  if ((task_calls % 1024) == 0) {
    active_task_log[task_log_index++] = sched->num_active_tasks;
  }
#endif

  GRAPPA_EVENT(active_tasks_out_ev, "Active tasks sample", SAMPLE_RATE, scheduler, sched->num_active_tasks);
  GRAPPA_EVENT(num_idle_out_event, "Idle workers sample", SAMPLE_RATE, scheduler, sched->num_idle);
  GRAPPA_EVENT(readyQ_size_ev, "readyQ size", SAMPLE_RATE, scheduler, sched->readyQ.length());

#ifdef VTRACE
  //VT_COUNT_UNSIGNED_VAL( active_tasks_out_ev_vt, sched->num_active_tasks);
  //VT_COUNT_UNSIGNED_VAL(num_idle_out_ev_vt, sched->num_idle);
  //VT_COUNT_UNSIGNED_VAL(readyQ_size_ev_vt, sched->readyQ.length());
#endif

  //#ifdef GRAPPA_TRACE
  //    if ((task_calls % 1) == 0) {
  //        TAU_REGISTER_EVENT(active_tasks_out_event, "Active tasks sample");
  //        TAU_REGISTER_EVENT(num_idle_out_event, "Idle workers sample");
  //
  //        TAU_EVENT(active_tasks_out_event, sched->num_active_tasks);
  //        TAU_EVENT(num_idle_out_event, sched->num_idle);
  //
  //    }
  //#endif
}

/// Take a profiling sample of scheduler stats and state.
void TaskingScheduler::TaskingSchedulerStatistics::profiling_sample() {
#ifdef VTRACE_SAMPLED
  VT_COUNT_UNSIGNED_VAL( active_tasks_out_ev_vt, sched->num_active_tasks);
  VT_COUNT_UNSIGNED_VAL(num_idle_out_ev_vt, sched->num_idle);
  VT_COUNT_UNSIGNED_VAL(readyQ_size_ev_vt, sched->readyQ.length());
#endif
}

<<<<<<< HEAD
void TaskingScheduler::TaskingSchedulerStatistics::merge(const TaskingSchedulerStatistics * other) {
  task_calls += other->task_calls;
  // if *this has not been merged with others, then copy int timers to double timers
  if (merged==1) {
    for (int i=StatePoll; i<StateLast; i++) state_timers_d[i] = state_timers[i];
  }
  // if *other has not been merged with others, then use its int timers (double are invalid);
  // otherwise use its double timers (int are unmerged)
  if ( other->merged == 1 ) {
    for (int i=StatePoll; i<StateLast; i++) state_timers_d[i] += other->state_timers[i];
  } else {
    for (int i=StatePoll; i<StateLast; i++) state_timers_d[i] += other->state_timers_d[i];
  }
	scheduler_count += other->scheduler_count;
=======
/// Merge other statistics into this one.
void TaskingScheduler::TaskingSchedulerStatistics::merge(TaskingSchedulerStatistics * other) {
  task_calls += other->task_calls;
  for (int i=StatePoll; i<StateLast; i++) state_timers[i] += other->state_timers[i];
  scheduler_count += other->scheduler_count;
>>>>>>> d647edc4

  merged+=other->merged;
  max_active = (int64_t)inc_avg((double)max_active, merged, (double)other->max_active);
  avg_active = inc_avg(avg_active, merged, other->avg_active);
  avg_ready = inc_avg(avg_ready, merged, other->avg_ready);
}<|MERGE_RESOLUTION|>--- conflicted
+++ resolved
@@ -245,7 +245,7 @@
 #endif
 }
 
-<<<<<<< HEAD
+/// Merge other statistics into this one.
 void TaskingScheduler::TaskingSchedulerStatistics::merge(const TaskingSchedulerStatistics * other) {
   task_calls += other->task_calls;
   // if *this has not been merged with others, then copy int timers to double timers
@@ -260,13 +260,6 @@
     for (int i=StatePoll; i<StateLast; i++) state_timers_d[i] += other->state_timers_d[i];
   }
 	scheduler_count += other->scheduler_count;
-=======
-/// Merge other statistics into this one.
-void TaskingScheduler::TaskingSchedulerStatistics::merge(TaskingSchedulerStatistics * other) {
-  task_calls += other->task_calls;
-  for (int i=StatePoll; i<StateLast; i++) state_timers[i] += other->state_timers[i];
-  scheduler_count += other->scheduler_count;
->>>>>>> d647edc4
 
   merged+=other->merged;
   max_active = (int64_t)inc_avg((double)max_active, merged, (double)other->max_active);
