#pragma once
#ifndef __MESSAGE_BASE_IMPL_HPP__
#define __MESSAGE_BASE_IMPL_HPP__

#include <glog/logging.h>
#include "common.hpp"

#ifndef __MESSAGE_BASE_IMPL_HPP__
#define __MESSAGE_BASE_IMPL_HPP__

#include "MessageBase.hpp"

#ifndef ENABLE_RDMA_AGGREGATOR
//#define LEGACY_SEND
#endif
//#define LEGACY_SEND

#include "RDMAAggregator.hpp"

namespace Grappa {
  
  /// Internal messaging functions
  namespace impl {

    /// @addtogroup Communication
    /// @{

    inline void Grappa::impl::MessageBase::enqueue() {
      CHECK( !is_moved_ ) << "Shouldn't be sending a message that has been moved!"
                          << " Your compiler's return value optimization failed you here.";
      DCHECK_NULL( next_ );
      DCHECK_EQ( is_enqueued_, false ) << "Why are we enqueuing a message that's already enqueued?";
      DCHECK_EQ( is_sent_, false ) << "Why are we enqueuing a message that's already sent?";
      is_enqueued_ = true;
      DVLOG(5) << this << " on " << global_scheduler.get_current_thread()
               << " enqueuing with is_enqueued_=" << is_enqueued_ << " and is_sent_= " << is_sent_;
#ifndef LEGACY_SEND
      Grappa::impl::global_rdma_aggregator.enqueue( this );
#endif
#ifdef LEGACY_SEND
      legacy_send();
#endif
    }

    inline void Grappa::impl::MessageBase::enqueue( Core c ) {
      destination_ = c;
      enqueue();
    }
    
    inline void Grappa::impl::MessageBase::send_immediate() {
      CHECK( !is_moved_ ) << "Shouldn't be sending a message that has been moved!"
                          << " Your compiler's return value optimization failed you here.";
      is_enqueued_ = true;
#ifndef LEGACY_SEND
      Grappa::impl::global_rdma_aggregator.send_immediate( this );
#endif
#ifdef LEGACY_SEND
      legacy_send();
#endif
    }

    inline void Grappa::impl::MessageBase::send_immediate( Core c ) {
      destination_ = c;
      send_immediate();
    }

    /// @}
  }
}

<<<<<<< HEAD
#endif // __MESSAGE_BASE_IMPL_HPP__
=======
#endif
>>>>>>> 6467c37e
<|MERGE_RESOLUTION|>--- conflicted
+++ resolved
@@ -4,9 +4,6 @@
 
 #include <glog/logging.h>
 #include "common.hpp"
-
-#ifndef __MESSAGE_BASE_IMPL_HPP__
-#define __MESSAGE_BASE_IMPL_HPP__
 
 #include "MessageBase.hpp"
 
@@ -68,8 +65,4 @@
   }
 }
 
-<<<<<<< HEAD
-#endif // __MESSAGE_BASE_IMPL_HPP__
-=======
-#endif
->>>>>>> 6467c37e
+#endif // __MESSAGE_BASE_IMPL_HPP__