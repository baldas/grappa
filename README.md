--- conflicted
+++ resolved
@@ -145,14 +145,6 @@
 ## Example programs
 Some suggestions for places to find examples of how to use these features:
 
-<<<<<<< HEAD
-* `system/AsyncParallelFor_Global_tests.cpp`
-* `system/Cache_tests.cpp`
-* `applications/sort/grappa/main.cpp` (`forall_local` in particular)
-* `applications/suite/grappa/{centrality.cpp,main.cpp}`
-* `applications/pagerank/pagerank.cpp`
-* `system/Gups_tests.cpp`
-=======
 - `system/New_loop_tests.cpp`
 - `system/New_delegate_tests.cpp`
 - `system/CompletionEvent_tests.cpp`
@@ -161,7 +153,7 @@
 - `applications/graph500/grappa/{bfs,bfs_local}.cpp`
 - `applications/NPB/GRAPPA/IS/intsort.cpp`
 - `applications/suite/grappa/{centrality.cpp,main.cpp}`
->>>>>>> 132c1698
+- `applications/pagerank/pagerank.cpp`
 
 # Debugging
 First of all, Grappa is a very young system, so there are likely to be many bugs, and some functionality is particularly brittle at the moment. In the course of debugging our own programs, we have found ways to debug:
