
// Copyright 2010-2012 University of Washington. All Rights Reserved.
// LICENSE_PLACEHOLDER
// This software was created with Government support under DE
// AC05-76RL01830 awarded by the United States Department of
// Energy. The Government has certain rights in the software.

#include <boost/test/unit_test.hpp>

#include "Grappa.hpp"
#include "GlobalTaskJoiner.hpp"
#include "ForkJoin.hpp"
#include "AsyncParallelFor.hpp"
#include "Delegate.hpp"
#include "GlobalAllocator.hpp"

#include "PerformanceTools.hpp"


BOOST_AUTO_TEST_SUITE( AsyncParallelFor_Global_tests );

#define MAX_NODES 8
#define SIZE 1000000
int64_t done[SIZE*MAX_NODES] = {0};
int64_t count2 = 0;
int64_t global_count = 0;
int64_t local_count = 0;

#define N (1L<<10)

void loop_body(int64_t start, int64_t num ) {
  DVLOG(5) << "iters " << start << ", " << num;
  /*BOOST_MESSAGE( "execute [" << start << ","
            << start+num << ") with thread " << CURRENT_THREAD->id );*/
  BOOST_CHECK( num <= FLAGS_async_par_for_threshold );
  for (int i=start; i<start+num; i++) {
    int64_t marked = Grappa_delegate_fetch_and_add_word( make_global( &done[i], 0 ), 1 );
    BOOST_CHECK( marked == 0 );

    Grappa_delegate_fetch_and_add_word( make_global( &global_count, 0 ), 1 ); 
    local_count++;
  }
}

struct parallel_func : public ForkJoinIteration {
  void operator()(int64_t nid) const {
    int64_t start = nid * SIZE;
    int64_t iters = SIZE;

    global_joiner.reset();
    async_parallel_for<loop_body, joinerSpawn<loop_body, ASYNC_PAR_FOR_DEFAULT>, ASYNC_PAR_FOR_DEFAULT > ( start, iters ); 
    global_joiner.wait();
  }
};


// don't care what type goes into the GlobalAddress
typedef int64_t dummy_t;

void loop_body2(int64_t start, int64_t num, GlobalAddress<dummy_t> shared_arg_packed) {
  /*BOOST_MESSAGE( "execute [" << start << ","
            << start+num << ") with thread " << CURRENT_THREAD->id );*/
  BOOST_CHECK( num <= FLAGS_async_par_for_threshold );
  int64_t origin = reinterpret_cast<int64_t>(shared_arg_packed.pointer());
  for (int i=start; i<start+num; i++) {
    Grappa_delegate_fetch_and_add_word( make_global( &count2, origin ), 1 );

    Grappa_delegate_fetch_and_add_word( make_global( &global_count, 0 ), 1 ); 
    local_count++;
  }
}

LOOP_FUNCTION(check_count2, nid) {
  BOOST_CHECK( count2 == SIZE );
}

struct parallel_func2 : public ForkJoinIteration {
  // called on all nodes in parallel by "fork_join_custom"
  void operator()(int64_t nid) const {
    local_count = 0;

    int64_t start = nid * SIZE;
    int64_t iters = SIZE;

    // pack an argument into the global address (hack).
    // This is useful if we need just the node() from the global address and want to use the other
    // bits for something else.
    int64_t shared_arg = Grappa_mynode(); 
    GlobalAddress<dummy_t> shared_arg_packed = make_global( reinterpret_cast<dummy_t*>(shared_arg) );

    // get ready for parallel phase
    global_joiner.reset();

    // do loop in parallel with recursive decomposition
    // creates publicly stealable tasks
    async_parallel_for<dummy_t,loop_body2,joinerSpawn_hack<dummy_t,loop_body2,ASYNC_PAR_FOR_DEFAULT>,ASYNC_PAR_FOR_DEFAULT >(start,iters,shared_arg_packed);

    // wait for all of the loop iterations to complete on all nodes
    global_joiner.wait();
  }
};


  
LOOP_FUNCTION(func_enable_google_profiler, nid) {
  Grappa_start_profiling();
}
void profile_start() {
#ifdef GOOGLE_PROFILER
  func_enable_google_profiler g;
  fork_join_custom(&g);
#endif
}
LOOP_FUNCTION(func_disable_google_profiler, nid) {
  Grappa_stop_profiling();
}
void profile_stop() {
#ifdef GOOGLE_PROFILER
  func_disable_google_profiler g;
  fork_join_custom(&g);
#endif
}

LOOP_FUNCTION( no_work_func, nid ) {
    global_joiner.reset();
    /* no work */
    global_joiner.wait();
}

void signaling_task( int64_t * arg ) {
  global_joiner.signal();
}

/// Test one task doing work
LOOP_FUNCTION( one_work_func, nid ) {
    global_joiner.reset();
    global_joiner.registerTask();
    int64_t ignore;
    Grappa_privateTask( &signaling_task, &ignore );
    global_joiner.wait();
}

/// Verify global joiner doesn't wait if all the work is done when it's called
LOOP_FUNCTION( one_self_work_func, nid ) {
    global_joiner.reset();

    // register and signal
    global_joiner.registerTask();
    global_joiner.signal();

    global_joiner.wait();
}

LOOP_FUNCTOR( ff_test_func, nid, ((GlobalAddress<double>,array)) ) {
  global_joiner.reset();

  range_t r = blockDist(0, N, nid, Grappa_nodes());

  for (int64_t i=r.start; i<r.end; i++) {
    ff_delegate_write(array+i, (double)i);
  }

  global_joiner.wait();
}

void user_main( void * args ) {
<<<<<<< HEAD
  BOOST_CHECK( SoftXMT_nodes() <= MAX_NODES );
=======
  
  BOOST_CHECK( Grappa_nodes() <= MAX_NODES );
>>>>>>> d647edc4
  
  int64_t total_iters = Grappa_nodes() * SIZE;
  BOOST_MESSAGE( total_iters << " iterations over " <<
                 Grappa_nodes() << " nodes" );

  BOOST_MESSAGE( "Test default" );
  {

  // add sampling of global_count
  Grappa_add_profiling_counter( (uint64_t*)&global_count, "global count", "globcnt", false, 0 );
  
  parallel_func f;
  
  Grappa_reset_stats_all_nodes();
  profile_start();
  fork_join_custom(&f);
  profile_stop();

  for (int i=0; i<total_iters; i++) {
    BOOST_CHECK( done[i] == 1 );
  }
  BOOST_CHECK( global_count == total_iters );

  // print out individual participations 
  for (Node n=0; n<Grappa_nodes(); n++) {
    int64_t n_count = Grappa_delegate_read_word( make_global( &local_count, n ) );
    BOOST_MESSAGE( n << " did " << n_count << " iterations" );
  }
  }

  BOOST_MESSAGE( "No work test" );
  {
    no_work_func f;
    fork_join_custom(&f);
  }

  BOOST_MESSAGE( "One work test" );
  {
    one_work_func f;
    fork_join_custom(&f);
  }
  
  BOOST_MESSAGE( "One self work test" );
  {
    one_self_work_func f;
    fork_join_custom(&f);
  }


  BOOST_MESSAGE( "Test with shared arg" );
  {
  // with shared arg
  global_count = 0;
  parallel_func2 f; 
  profile_start();
  fork_join_custom(&f);
  profile_stop();

  // check all iterations happened
  BOOST_CHECK( global_count == total_iters );

  // check all shared args used properly
  check_count2 ff;
  fork_join_custom(&ff);

  // print out individual participations 
  for (Node n=0; n<Grappa_nodes(); n++) {
    int64_t n_count = Grappa_delegate_read_word( make_global( &local_count, n ) );
    BOOST_MESSAGE( n << " did " << n_count << " iterations" );
  }
  }

  BOOST_MESSAGE("testing feed-forward delegates");
  {
    GlobalAddress<double> array = Grappa_typed_malloc<double>(N);
    { ff_test_func f(array); fork_join_custom(&f); }
    
    for (int64_t i=0; i<N; i++) {
      double d;
      Grappa_delegate_read(array+i, &d);
      BOOST_CHECK( d == (double)i );
    }
  }

  BOOST_MESSAGE( "user main is exiting" );
  Grappa_dump_stats_all_nodes();
}



BOOST_AUTO_TEST_CASE( test1 ) {

  Grappa_init( &(boost::unit_test::framework::master_test_suite().argc),
                &(boost::unit_test::framework::master_test_suite().argv) );

  Grappa_activate();

  DVLOG(1) << "Spawning user main Thread....";
  Grappa_run_user_main( &user_main, (void*)NULL );
  VLOG(5) << "run_user_main returned";
  CHECK( Grappa_done() );

  Grappa_finish( 0 );
}

BOOST_AUTO_TEST_SUITE_END();
<|MERGE_RESOLUTION|>--- conflicted
+++ resolved
@@ -164,12 +164,7 @@
 }
 
 void user_main( void * args ) {
-<<<<<<< HEAD
-  BOOST_CHECK( SoftXMT_nodes() <= MAX_NODES );
-=======
-  
   BOOST_CHECK( Grappa_nodes() <= MAX_NODES );
->>>>>>> d647edc4
   
   int64_t total_iters = Grappa_nodes() * SIZE;
   BOOST_MESSAGE( total_iters << " iterations over " <<
