
#ifndef __SOFTXMT_HPP__
#define __SOFTXMT_HPP__

#include <gflags/gflags.h>
#include <glog/logging.h>

#include "Communicator.hpp"
#include "tasks/Thread.hpp"
#include "tasks/TaskingScheduler.hpp"

//#include <typeinfo>
//#include <cxxabi.h>

extern TaskingScheduler * my_global_scheduler;
extern Thread * master_thread;
#define CURRENT_THREAD my_global_scheduler->get_current_thread()


void SoftXMT_init( int * argc_p, char ** argv_p[], size_t size = 4096 );
void SoftXMT_activate();

bool SoftXMT_done();
void SoftXMT_finish( int retval );

Node SoftXMT_nodes();
Node SoftXMT_mynode();

void SoftXMT_poll();
void SoftXMT_flush( Node n );

void SoftXMT_barrier();

void SoftXMT_barrier_commsafe();

/// Spawn and run user main function. TODO: get return values working
/// TODO: remove Thread * arg
int SoftXMT_run_user_main( void (* fn_p)(Thread *, void *), void * args );

/// Spawn a user function. TODO: get return values working
/// TODO: remove Thread * arg
Thread * SoftXMT_spawn( void (* fn_p)(Thread *, void *), void * args );

template< typename T >
Thread * SoftXMT_template_spawn( void (* fn_p)(Thread *, T *), T * args )
{
  typedef void (* fn_t)(Thread *, void *);

  Thread * th = SoftXMT_spawn( (fn_t)fn_p, (void *)args );
  DVLOG(5) << "Spawned Thread " << th;
  return th;
}

/// Active message for spawning a Thread on a remote node (used by SoftXMT_remote_spawn())
template< typename T >
static void am_remote_spawn(T* args, size_t args_size, void* payload, size_t payload_size) {
  typedef void (*thread_fn)(Thread*,T*);
  void (*fn_p)(Thread*,T*) = *reinterpret_cast<thread_fn*>(payload);
  T* aa = new T;
  *aa = *args;
  SoftXMT_template_spawn(fn_p, aa);
}

/// Spawn a user Thread on a remote node. Copies the passed arguments 
/// to the remote node.
/// Note: the Thread function should take ownership of the arguments 
/// and clean them up at the end of the function call.
template< typename T >
void SoftXMT_remote_spawn( void (*fn_p)(Thread*,T*), const T* args, Node target) {
  // typedef void (*am_t)(T*,size_t,void*,size_t);
  // am_t a = &am_remote_spawn<T>;
  SoftXMT_call_on(target, SoftXMT_magic_identity_function(&am_remote_spawn<T>), args, sizeof(T), (void*)&fn_p, sizeof(fn_p));
  DVLOG(5) << "Sent AM to spawn Thread on Node " << target;
}
template< typename T >
void SoftXMT_remote_spawn( void (*fn_p)(Thread*,void*), const T* args, Node target) {
  // typedef void (*am_t)(T*,size_t,void*,size_t);
  // am_t a = &am_remote_spawn<T>;
  SoftXMT_call_on(target, SoftXMT_magic_identity_function(&am_remote_spawn<T>), args, sizeof(T), (void*)&fn_p, sizeof(fn_p));
  DVLOG(5) << "Sent AM to spawn Thread on Node " << target;
}


/// Yield to scheduler, placing current Thread on run queue.
void SoftXMT_yield( );
  
/// Yield to scheduler, placing current Thread on periodic queue.
void SoftXMT_yield_periodic( );

/// Yield to scheduler, suspending current Thread.
void SoftXMT_suspend( );

/// Wake a Thread by putting it on the run queue, leaving the current thread running.
void SoftXMT_wake( Thread * t );

/// Wake a Thread t by placing current thread on run queue and running t next.
void SoftXMT_yield_wake( Thread * t );

/// Wake a Thread t by suspending current thread and running t next.
void SoftXMT_suspend_wake( Thread * t );

/// Join on Thread t
void SoftXMT_join( Thread * t );

/// TODO: remove this
void SoftXMT_signal_done( );

/// Make Thread idle; ie thread suspended not waiting on a particular resource
bool SoftXMT_thread_idle( );

<<<<<<< HEAD
=======
void SoftXMT_waitForTasks( );

void SoftXMT_notifyTasksDone( );

void SoftXMT_dump_stats();
>>>>>>> 41cae0ea

/// Memory management routines.

// // allocate a block of memory from generic pool
// GlobalAddress< void > SoftXMT_malloc( size_t size_bytes );

// // free a block of memory from generic pool
// void SoftXMT_free( GlobalAddress< void > pointer );

// /// allocate some number of some type of object
// template< typename T >
// GlobalAddress< T > SoftXMT_typed_malloc( size_t count );

#include "Aggregator.hpp"
#include "Addressing.hpp"

#endif<|MERGE_RESOLUTION|>--- conflicted
+++ resolved
@@ -108,14 +108,7 @@
 /// Make Thread idle; ie thread suspended not waiting on a particular resource
 bool SoftXMT_thread_idle( );
 
-<<<<<<< HEAD
-=======
-void SoftXMT_waitForTasks( );
-
-void SoftXMT_notifyTasksDone( );
-
 void SoftXMT_dump_stats();
->>>>>>> 41cae0ea
 
 /// Memory management routines.
 
