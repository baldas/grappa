
#ifndef __CACHE_HPP__
#define __CACHE_HPP__

#include "SoftXMT.hpp"
#include "Addressing.hpp"
#include "common.hpp"

#include <glog/logging.h>

#include "IncoherentAcquirer.hpp"
#include "IncoherentReleaser.hpp"


template< typename T >
class CacheAllocator {
public:
  T * storage_;
  bool heap_;
  CacheAllocator( T * buffer, size_t size ) 
    : storage_( buffer != NULL ? buffer : new T[size] )
    , heap_( buffer != NULL ? false : true ) 
  { }
  ~CacheAllocator() {
    if( heap_ && storage_ != NULL ) {
      delete [] storage_;
    }
  }
  operator T*() { 
    return storage_;
  }
  operator T*() const { 
    return storage_;
  }
  T * pointer() { 
    return storage_;
  }
  const T * const_pointer() const { 
    return storage_;
  }
};

template< typename T >
class NullReleaser {
private:
  bool released_;
public:
  NullReleaser( GlobalAddress< T > request_address, size_t count, void * storage )
    : released_(false) 
  { }
  void start_release() { 
    released_ = true;
  }
  void block_until_released() {
    released_ = true;
  }
  bool released() {
    return released_;
  }
};

template< typename T, 
          template< typename TT > class Allocator, 
          template< typename TT > class Acquirer, 
          template< typename TT > class Releaser >
class CacheRO {
protected:
  GlobalAddress< T > address_;
  size_t count_;
  Allocator< T > storage_;
  T * pointer_;
  Acquirer< T > acquirer_;
  Releaser< T > releaser_;

public:
  explicit CacheRO( GlobalAddress< T > address, size_t count, T * buffer = NULL )
    : address_( address )
    , count_( count )
    , storage_( buffer, count )
    , pointer_( storage_.pointer() )
    , acquirer_( address, count, &pointer_ )
    , releaser_( address, count, &pointer_ )
  { }

  void start_acquire( ) { 
    acquirer_.start_acquire( );
  }
  void block_until_acquired() {
    acquirer_.block_until_acquired();
  }
  void start_release() { 
    releaser_.start_release( );
  }
  void block_until_released() {
    releaser_.block_until_released( );
  }
  operator const T*() { 
    block_until_acquired();
    DVLOG(5) << "Const dereference of " << address_ << " * " << count_;
    return pointer_;
  } 
  operator const void*() { 
    block_until_acquired();
    DVLOG(5) << "Const void * dereference of " << address_ << " * " << count_;
    return pointer_;
  } 
};

template< typename T, 
          template< typename TT > class Allocator, 
          template< typename TT > class Acquirer, 
          template< typename TT > class Releaser >
class CacheRW {
protected:
  GlobalAddress< T > address_;
  size_t count_;
  Allocator< T > storage_;
  T * pointer_;
  Acquirer< T > acquirer_;
  Releaser< T > releaser_;

public:
  explicit CacheRW( GlobalAddress< T > address, size_t count, T * buffer = NULL )
    : address_( address )
    , count_( count )
    , storage_( buffer, count )
    , pointer_( storage_.pointer() )
    , acquirer_( address, count, &pointer_ )
    , releaser_( address, count, &pointer_ )
  { }

  ~CacheRW() {
    block_until_released();
  }

  void start_acquire( ) { 
    acquirer_.start_acquire( );
  }
  void block_until_acquired() {
    acquirer_.block_until_acquired();
  }
  void start_release() { 
    releaser_.start_release( );
  }
  void block_until_released() {
    releaser_.block_until_released( );
  }
  operator T*() { 
    block_until_acquired();
    DVLOG(5) << "RW dereference of " << address_ << " * " << count_;
    return pointer_;
  } 
  operator void*() { 
    block_until_acquired();
    DVLOG(5) << "RW dereference of " << address_ << " * " << count_;
    return pointer_;
  } 
};


template< typename T >
struct Incoherent {
  typedef CacheRO< T, CacheAllocator, IncoherentAcquirer, NullReleaser > RO;
   typedef CacheRW< T, CacheAllocator, IncoherentAcquirer, IncoherentReleaser > RW;
};


///
/// Wrapper functions for making it simpler to use the bare-bones tasking
///

/// Cache GlobalAddress argument and pass pointer to the cached copy to the wrapped function
template< typename T, void (*F)(const T*) >
void call_with_caching(GlobalAddress<T> ptr) {
  VLOG(5) << "caching args";
<<<<<<< HEAD
  T args;
  typename Incoherent<T>::RW cache(ptr, 1, &args);
  cache.block_until_acquired();
  F(&cache[0]);
  cache.block_until_released();
=======
  T buf;
  typename Incoherent<T>::RO c(ptr, 1, &buf);
  F(&c[0]);
>>>>>>> 04e7e988
}

/// Cache GlobalAddress argument and pass cached copy as a ref to the wrapped function
template< typename T, void (*F)(T&) >
void call_with_caching(GlobalAddress<T> ptr) {
  VLOG(5) << "caching args";
  T args;
  typename Incoherent<T>::RW cache(ptr, 1, &args);
  cache.block_until_acquired();
  F(*cache);
  cache.block_until_released();
}

<<<<<<< HEAD
/// Cache GlobalAddress argument and pass pointer to const cached copy to the wrapped function
template< typename T, void (*F)(const T*) >
void call_with_caching(GlobalAddress<T> ptr) {
    VLOG(5) << "caching args";
    T args;
    typename Incoherent<T>::RO cache(ptr, 1, &args);
    cache.block_until_acquired();
    F(&cache[0]);
    cache.block_until_released();
}

/// Cache GlobalAddress argument and pass const cached copy as a ref to the wrapped function
template< typename T, void (*F)(const T&) >
void call_with_caching(GlobalAddress<T> ptr) {
    VLOG(5) << "caching args";
    T args;
    typename Incoherent<T>::RO cache(ptr, 1, &args);
    cache.block_until_acquired();
    F(*cache);
    cache.block_until_released();
}


=======
>>>>>>> 04e7e988
/// Wrap arguments to spawn task (at call site) for tasks that used to assume caching
#define CACHE_WRAP(fn, arg) \
&call_with_caching<typename boost::remove_pointer<BOOST_TYPEOF(arg)>::type,fn>, make_global(arg)

/// Declare a version of a task function that accepts a GlobalAddress to the arguments
/// and does the caching for you.
#define DECLARE_CACHE_WRAPPED(name, orig, T) \
inline void name(GlobalAddress<T> a) { return call_with_caching<T,orig>(a); }
  

#endif<|MERGE_RESOLUTION|>--- conflicted
+++ resolved
@@ -169,41 +169,34 @@
 /// Wrapper functions for making it simpler to use the bare-bones tasking
 ///
 
-/// Cache GlobalAddress argument and pass pointer to the cached copy to the wrapped function
-template< typename T, void (*F)(const T*) >
-void call_with_caching(GlobalAddress<T> ptr) {
-  VLOG(5) << "caching args";
-<<<<<<< HEAD
-  T args;
-  typename Incoherent<T>::RW cache(ptr, 1, &args);
-  cache.block_until_acquired();
-  F(&cache[0]);
-  cache.block_until_released();
-=======
-  T buf;
-  typename Incoherent<T>::RO c(ptr, 1, &buf);
-  F(&c[0]);
->>>>>>> 04e7e988
-}
-
-/// Cache GlobalAddress argument and pass cached copy as a ref to the wrapped function
-template< typename T, void (*F)(T&) >
-void call_with_caching(GlobalAddress<T> ptr) {
-  VLOG(5) << "caching args";
-  T args;
-  typename Incoherent<T>::RW cache(ptr, 1, &args);
-  cache.block_until_acquired();
-  F(*cache);
-  cache.block_until_released();
-}
-
-<<<<<<< HEAD
+/// Cache GlobalAddress argument and pass pointer to cached copy to the wrapped function
+//template< typename T, void (*F)(T*) >
+//void call_with_caching(GlobalAddress<T> ptr) {
+//    VLOG(5) << "caching args";
+//    T buf;
+//    typename Incoherent<T>::RW cache(ptr, 1, &buf);
+//    cache.block_until_acquired();
+//    F(&cache[0]);
+//    cache.block_until_released();
+//}
+//
+///// Cache GlobalAddress argument and pass cached copy as a ref to the wrapped function
+//template< typename T, void (*F)(T&) >
+//void call_with_caching(GlobalAddress<T> ptr) {
+//    VLOG(5) << "caching args";
+//    T buf;
+//    typename Incoherent<T>::RW cache(ptr, 1, &buf);
+//    cache.block_until_acquired();
+//    F(*cache);
+//    cache.block_until_released();
+//}
+
 /// Cache GlobalAddress argument and pass pointer to const cached copy to the wrapped function
 template< typename T, void (*F)(const T*) >
 void call_with_caching(GlobalAddress<T> ptr) {
     VLOG(5) << "caching args";
-    T args;
-    typename Incoherent<T>::RO cache(ptr, 1, &args);
+    T buf;
+    typename Incoherent<T>::RO cache(ptr, 1, &buf);
     cache.block_until_acquired();
     F(&cache[0]);
     cache.block_until_released();
@@ -213,16 +206,14 @@
 template< typename T, void (*F)(const T&) >
 void call_with_caching(GlobalAddress<T> ptr) {
     VLOG(5) << "caching args";
-    T args;
-    typename Incoherent<T>::RO cache(ptr, 1, &args);
+    T buf;
+    typename Incoherent<T>::RO cache(ptr, 1, &buf);
     cache.block_until_acquired();
     F(*cache);
     cache.block_until_released();
 }
 
 
-=======
->>>>>>> 04e7e988
 /// Wrap arguments to spawn task (at call site) for tasks that used to assume caching
 #define CACHE_WRAP(fn, arg) \
 &call_with_caching<typename boost::remove_pointer<BOOST_TYPEOF(arg)>::type,fn>, make_global(arg)
