////////////////////////////////////////////////////////////////////////
// This file is part of Grappa, a system for scaling irregular
// applications on commodity clusters. 

// Copyright (C) 2010-2014 University of Washington and Battelle
// Memorial Institute. University of Washington authorizes use of this
// Grappa software.

// Grappa is free software: you can redistribute it and/or modify it
// under the terms of the Affero General Public License as published
// by Affero, Inc., either version 1 of the License, or (at your
// option) any later version.

// Grappa is distributed in the hope that it will be useful, but
// WITHOUT ANY WARRANTY; without even the implied warranty of
// MERCHANTABILITY or FITNESS FOR A PARTICULAR PURPOSE.  See the
// Affero General Public License for more details.

// You should have received a copy of the Affero General Public
// License along with this program. If not, you may obtain one from
// http://www.affero.org/oagpl.html.
////////////////////////////////////////////////////////////////////////

#pragma once

#include "MetricBase.hpp"
#include <glog/logging.h>

#ifdef VTRACE
#include <vt_user.h>
#endif

#ifdef GOOGLE_PROFILER
#include <gperftools/profiler.h>
#endif

#include <functional>
#include <string>
#include <cstdio>
#include <sstream>


namespace Grappa {
  /// @addtogroup Utility
  /// @{

  /// Metric that simply keeps track of a single string value over time.
  /// Typically used as a counter, but can also be used for sampling an instantaneous value.

  // Design note: We chose not to use template specialization 
  // on SimpleMetric because enough methods would have to be specialized that it isn't worth it
  class StringMetric : public impl::MetricBase {
  public:
    enum { max_string_size = 2048 };

    // utility for safe writing using max_string_size
    static void write_chars(char * dst, std::string newstr, std::string name="(anonymous)") {
      auto written = snprintf(dst, max_string_size, "%s", newstr.c_str());
      CHECK( written < max_string_size ) << "StringMetric " << name << " got assigned longer than max " << max_string_size;
      CHECK( written >= 0 ) << "StringMetric " << name << " assignment failure (code=" << written << ")";
    }

  private:
    void write_value(std::string newstr) {
      write_chars(this->value_, newstr, this->name);
    }

  protected:
    typedef std::function<std::string(void)> InitFn;
    std::string initial_value;
    char value_[max_string_size]; // store as a fixed size cstr so we can move it around
    InitFn initf_;
    
#ifdef VTRACE_SAMPLED
    unsigned vt_counter;
    static const int vt_type;
    
    void vt_sample() const;
#endif
    
  public:
    StringMetric(const char * name, std::string initial_value, bool reg_new = true):
        initial_value(initial_value), initf_(NULL), impl::MetricBase(name, reg_new) {
          write_value(initial_value);
#ifdef VTRACE_SAMPLED
        if (StringMetric::vt_type == -1) {
          LOG(ERROR) << "warning: VTrace sampling unsupported for this type of StringMetric.";
        } else {
          vt_counter = VT_COUNT_DEF(name, name, StringMetric::vt_type, VT_COUNT_DEFGROUP);
        }
#endif
    }
   
    
    virtual std::ostream& json(std::ostream& o) const {
      o << '"' << name << "\": " << value_;
      return o;
    }
    
    virtual void reset() {
      if (initf_ != NULL) {
        write_value(initf_());
      } else {
        write_value(initial_value);
      }
    }
    
    virtual void sample() {
#ifdef VTRACE_SAMPLED
      // vt_sample() specialized for supported tracing types in Metrics.cpp
      vt_sample();
#endif
    }
    
    virtual StringMetric* clone() const {
      // (note: must do `reg_new`=false so we don't re-register this stat)
      StringMetric x(name, std::string(value_), false);
#if DEBUG
<<<<<<< HEAD
      if (VLOG_IS_ON(2)) {
        this->json(LOG(INFO) << "cloned is ");
        x.json(LOG(INFO) << "cloned is ");
      }
=======
      std::ostringstream o;
      this->json(o << "cloned is ");
      x.json(o << "clone is ");
      VLOG(4) << o.str();
>>>>>>> 1488177c
#endif
      return new StringMetric(name, std::string(value_), false);
    }
    
    virtual void merge_all(impl::MetricBase* static_stat_ptr);

    /// Get the current value
    inline std::string value() const { return std::string(value_); }
    
    // <sugar>
    inline const StringMetric& operator+=(std::string appended) {
      auto newstr = std::string(value_) + appended;
      write_value(newstr);
      return *this;
    }
    
    // allow casting as just the value
    inline operator std::string() const { return std::string(value_); }
    
    inline StringMetric& operator=(std::string value) {
      write_value(value);
      return *this;
    }
    // </sugar>
  };
  
  /// @}
} // namespace Grappa<|MERGE_RESOLUTION|>--- conflicted
+++ resolved
@@ -116,17 +116,10 @@
       // (note: must do `reg_new`=false so we don't re-register this stat)
       StringMetric x(name, std::string(value_), false);
 #if DEBUG
-<<<<<<< HEAD
-      if (VLOG_IS_ON(2)) {
-        this->json(LOG(INFO) << "cloned is ");
-        x.json(LOG(INFO) << "cloned is ");
-      }
-=======
       std::ostringstream o;
       this->json(o << "cloned is ");
       x.json(o << "clone is ");
       VLOG(4) << o.str();
->>>>>>> 1488177c
 #endif
       return new StringMetric(name, std::string(value_), false);
     }
