--- conflicted
+++ resolved
@@ -167,7 +167,18 @@
 inline void name::operator()() const
 
 
-<<<<<<< HEAD
+// fast pseudo-random number generator 0 to 32768
+// http://software.intel.com/en-us/articles/fast-random-number-generator-on-the-intel-pentiumr-4-processor/
+static unsigned int g_seed;
+inline void fast_srand( int seed ) {
+  g_seed = seed;
+}
+inline int fast_rand() {
+  g_seed = (214013*g_seed+2531011);
+  return (g_seed>>16)&0x7FFF;
+}
+
+
 
 namespace Grappa {
   
@@ -205,17 +216,4 @@
   
   /// @}
 
-=======
-// fast pseudo-random number generator 0 to 32768
-// http://software.intel.com/en-us/articles/fast-random-number-generator-on-the-intel-pentiumr-4-processor/
-static unsigned int g_seed;
-inline void fast_srand( int seed ) {
-  g_seed = seed;
-}
-inline int fast_rand() {
-  g_seed = (214013*g_seed+2531011);
-  return (g_seed>>16)&0x7FFF;
->>>>>>> ef919463
-}
-
 #endif