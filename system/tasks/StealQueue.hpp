// Copyright 2010-2012 University of Washington. All Rights Reserved.
// LICENSE_PLACEHOLDER
// This software was created with Government support under DE
// AC05-76RL01830 awarded by the United States Department of
// Energy. The Government has certain rights in the software.


#ifndef STEALQUEUE_HPP
#define STEALQUEUE_HPP

#include <iostream>
#include <cstring>
#include <sstream>
#include <glog/logging.h>   
#include <gflags/gflags.h>

#ifdef VTRACE
#include <vt_user.h>
#endif

// Grappa profiling/tracing
#include "../PerformanceTools.hpp"
#include "../StatisticsTools.hpp"

// Grappa
#include "../Addressing.hpp"
#include "../LegacySignaler.hpp"
#include "../FullEmpty.hpp"

#include <Communicator.hpp>
#include <tasks/TaskingScheduler.hpp>
#include "Thread.hpp"
#include <Message.hpp>
<<<<<<< HEAD

=======
>>>>>>> 6012e926

#define MIN_INT(a, b) ( (a) < (b) ) ? (a) : (b)

GRAPPA_DECLARE_EVENT_GROUP(scheduler);

// Load balancing parameter
DECLARE_int32( chunk_size );

#define SS_NSTATES 1


/// Type for Node ID. 
#include <boost/cstdint.hpp>
typedef int16_t Node;

/// Forward declare for steal_locally
class Thread;

/// Forward declare for global queue
class Signaler;
<<<<<<< HEAD

=======
>>>>>>> 6012e926
   
namespace Grappa {
  namespace impl {

    // global queue forward declarations
    template <typename T>
    struct ChunkInfo;

    template <typename T>
    void global_queue_pull( ChunkInfo<T> * result );
    template <typename T>
    bool global_queue_push( GlobalAddress<T> chunk_base, uint64_t chunk_amount );


    // workshare AM args forward declaration 
    struct workShareRequest_args;
    struct workShareReply_args;

    template <typename T>
    struct pull_global_data_args {
      GlobalAddress<Signaler> signal;
      ChunkInfo<T> chunk;
    };
  } // namespace impl


  namespace Statistics {

    class StealStatistics {
      private:
        // work steal network usage
        uint64_t stealq_reply_messages;
        uint64_t stealq_reply_total_bytes;
        uint64_t stealq_request_messages;
        uint64_t stealq_request_total_bytes;

        // work share network usage 
        uint64_t workshare_request_messages;
        uint64_t workshare_request_total_bytes;
        uint64_t workshare_reply_messages;
        uint64_t workshare_reply_total_bytes;

        // work share elements transfered
        TotalStatistic workshare_request_elements_denied;
        TotalStatistic workshare_request_elements_received;
        TotalStatistic workshare_reply_elements_sent;
        uint64_t workshare_requests_client_smaller;
        uint64_t workshare_requests_client_larger;
        uint64_t workshare_reply_nacks;

        // global queue data transfer network usage
        uint64_t globalq_data_pull_request_messages;
        uint64_t globalq_data_pull_request_total_bytes;
        uint64_t globalq_data_pull_reply_messages;
        uint64_t globalq_data_pull_reply_total_bytes;

        // global queue elements transfered
        TotalStatistic globalq_data_pull_request_num_elements;
        TotalStatistic globalq_data_pull_reply_num_elements;

#ifdef VTRACE
        unsigned steal_queue_grp_vt;

        unsigned share_request_ev_vt;
        unsigned share_reply_ev_vt;

        unsigned globalq_data_pull_request_ev_vt;
        unsigned globalq_data_pull_reply_ev_vt;
        unsigned globalq_data_pull_reply_num_elements_ev_vt;
#endif

      public:
        StealStatistics();
        void reset();
        void record_steal_reply( size_t msg_bytes ); 
        void record_steal_request( size_t msg_bytes ); 
        void record_workshare_request( size_t msg_bytes );
        void record_workshare_reply( size_t msg_bytes, bool isAccepted, int num_received, int num_denying, int num_sending );
        void record_workshare_reply_nack( size_t msg_bytes );
        void record_globalq_data_pull_reply( size_t msg_bytes, uint64_t amount );
        void record_globalq_data_pull_request( size_t msg_bytes, uint64_t amount );
        void dump( std::ostream& o = std::cout, const char * terminator = "" );
        void merge( const StealStatistics * other );
        void profiling_sample();
    };

    extern StealStatistics steal_queue_stats;
  
  } // namespace Statistics


  namespace impl {
/// Bounded queue that knows how to share elements
/// with other queues by work stealing.
///
/// @tparam T type of elements
template <typename T>
  class StealQueue {
    private:
      uint64_t stackSize;     /* total space avail (in number of elements) */
      uint64_t workAvail;     /* elements available for stealing */
      uint64_t bottom;   /* index of start of shared portion of stack */
      uint64_t top;           /* index of stack top */
      uint64_t maxStackDepth;                      /* stack stats */ 
      uint64_t nNodes, maxTreeDepth, nVisited, nLeaves;        /* tree stats: (num pushed, max depth, num popped, leaves)  */
      uint64_t nAcquire, nRelease, nStealPackets, nFail;  /* steal stats */
      uint64_t wakeups, falseWakeups, nNodes_last;


      double time[SS_NSTATES], timeLast;
      /* perf measurements */ 
      int entries[SS_NSTATES], curState; 


      T* stack;       /* addr of actual
                         stack of nodes
                         in local addr
                         space */
      T* stack_g; /* addr of same
                     stack in global
                     addr space */

      // work stealing 
      void steal_reply( uint64_t amt, uint64_t total, T * stolen_work, size_t stolen_size_bytes );
      void steal_request( int k, Node from );

      // work sharing
      void workShareRequest( uint64_t remoteSize, Node from, T * data, int num );
      void workShareReplyFewer( int amountDenied );
      void workShareReplyGreater( int amountGiven, T * data );

      // global queue
      void pull_global_data_request( pull_global_data_args<T> * args );
      void pull_global_data_reply( GlobalAddress< Signaler > * signal, T * received_elements, size_t elements_size );

      /* The number of elements that have been released
       * below <bottom> but not yet copied out. Reclaiming
       * array space is only allowed if this is zero 
       */
      uint64_t numPendingElements;

      /* The stack is a non-circular array. This routine
       * reclaims empty space without copying elements
       * if it is safe.
       */
      void reclaimSpace();

      // work sharing dispatch
      static void workShareRequest_am ( workShareRequest_args * args, size_t args_size, void * payload, size_t payload_size );
      static void workShareReplyFewer_am ( workShareReply_args * args, size_t args_size, void * payload, size_t payload_size );
      static void workShareReplyGreater_am ( workShareReply_args * args, size_t args_size, void * payload, size_t payload_size );

      // global queue dispatch
      static void pull_global_data_request_g_am( pull_global_data_args<T> * args, size_t args_size, void * payload, size_t payload_size );
      static void pull_global_data_reply_g_am( GlobalAddress< Signaler > * signal, size_t arg_size, T * payload, size_t payload_size );

      /// Output stream of queue state
      std::ostream& dump ( std::ostream& o ) const {
        std::stringstream ss;
        for ( uint64_t i = top; i>bottom; i-- ) {
          ss << stack[i-1];
          ss << ",\n";
        }
        return o << "StealQueue[depth=" << depth()
          << "; indices(top= " << top 
          << " bottom=" << bottom << ")"
          << "; stackSize=" << stackSize 
          << "; contents=\n" << ss.str() << "]";
      }

    public:
      static StealQueue<T> steal_queue;

      void init( uint64_t numEle ) {
        stackSize = numEle;

        uint64_t nbytes = numEle * sizeof(T);

        // allocate stack in shared addr space with affinity to calling thread
        // and record local addr for efficient access in sequel
        stack_g = static_cast<T*>( malloc( nbytes ) );
        stack = stack_g;

        CHECK( stack!= NULL ) << "Request for " << nbytes << " bytes for stealStack failed";

        mkEmpty();

      }

      /// Constructor allocates uninitialized queue
      StealQueue( ) 
        : stackSize( -1 )
          , maxStackDepth( 0 )
          , nNodes( 0 ), maxTreeDepth( 0 ), nVisited( 0 ), nLeaves( 0 )
          , nAcquire( 0 ), nRelease( 0 ), nStealPackets( 0 ), nFail( 0 )
          , wakeups( 0 ), falseWakeups( 0 ), nNodes_last( 0 ) 
          , numPendingElements( 0 )
    { }

      void mkEmpty(); 
      void push( T c); 
      T peek( ); 
      void pop( ); 
      uint64_t topPosn( ) const;
      uint64_t depth( ) const; 
      void release( int k ); 
      int acquire( int k ); 

      /// Get number of elements that have been
      /// pushed into this queue
      uint64_t get_nNodes( ) {
        return nNodes;
      }

      /// register local address of remote steal queues
      static void registerAddress( StealQueue<T> * addr );

      template< typename U >
        friend std::ostream& operator<<( std::ostream& o, const StealQueue<U>& sq );

      static const int bufsize = 110; // TODO: I know 32B*110 < aggreg bufsize-header size
      // but do this precisely

      // work stealing API
      int64_t steal_locally( Core victim, int64_t max_steal );

      // work sharing API
      int64_t workShare( Node target, uint64_t amount );

      // global queue API
      uint64_t pull_global();
      bool push_global( uint64_t amount );

  };

static int maxint(int x, int y) { return (x>y)?x:y; }

/// Push onto top of local stack
template <typename T>
inline void StealQueue<T>::push( T c ) {
  CHECK( top < stackSize ) << "push: overflow (top:" << top << " stackSize:" << stackSize << ")";

  VLOG(5) << "stack[" << top << "] <-- push";
  stack[top] = c; 
  top++;
  nNodes++;
  maxStackDepth = maxint(top, maxStackDepth);
  //s->maxTreeDepth = maxint(s->maxTreeDepth, c->height); //XXX dont want to deref c here (expensive for just a bookkeeping operation

  DVLOG(5) << "after push:" << *this;
}

/// get top element
template <typename T>
inline T StealQueue<T>::peek( ) {
  CHECK(top > bottom) << "peek: empty local stack";
  return stack[top-1];
}

/// local pop
template <typename T>
inline void StealQueue<T>::pop( ) {
  CHECK(top > bottom) << "pop: empty local stack";

#if DEBUG
  // 0 out the popped element (to detect errors)
  memset( &stack[top-1], 0, sizeof(T) );
#endif

  top--;
  nVisited++;

  DVLOG(5) << "after pop:" << *this;
}

/// number of elements in the queue
template <typename T>
inline uint64_t StealQueue<T>::depth() const {
  return (top - bottom);
}

/// set queue to empty
template <typename T>
inline void StealQueue<T>::mkEmpty( ) {
  bottom = 0;
  top    = 0;
}

/// local top position:  stack index of top element
template <typename T>
uint64_t StealQueue<T>::topPosn() const
{
  CHECK ( top > bottom ) << "ss_topPosn: empty local stack";
  return top - 1;
}


//////////////////////////////////////////////////
// Work stealing
/////////////////////////////////////////////////

extern TaskingScheduler global_scheduler;
// void Grappa_suspend();
// void Grappa_wake( Thread * );
// Node Grappa_mynode();

static int64_t local_push_retVal = -1;
static int64_t local_push_amount = 0;
static bool local_push_replyfewer;
static uint64_t local_push_old_bottom;
static Thread * push_waiter = NULL;
static bool pendingWorkShare = false;

static bool pendingGlobalPush = false;

/// Steal elements from the StealQueue<T> located at the victim Node.
/// @tparam T type of the queue elements
/// @param victim target Node to steal from
/// @param max_steal max steal amount
/// 
/// @return amount stolen
template <typename T>
int64_t StealQueue<T>::steal_locally( Core victim, int64_t max_steal ) {
  Core origin = global_communicator.mynode();
  CHECK( victim != origin ) << "Cannot steal from self";
    
  // try to reclaim space in the steal queue
  reclaimSpace(); 
  
  FullEmpty<int64_t> result;
//  int64_t network_time = 0;
//  int64_t start_time = Grappa_get_timestamp();

  /* Send steal request */
  Grappa::send_message( victim, [ &result, origin, max_steal ] {
      /* ON VICTIM */
      int victimBottom = steal_queue.bottom;
      int victimTop = steal_queue.top;

      const int victimHalfWorkAvail = (victimTop - victimBottom) / 2;
      const int stealAmt = MIN_INT( victimHalfWorkAvail, max_steal );
      bool ok = stealAmt > 0;

      VLOG(4) << "Victim of thief=" << origin << " victimHalfWorkAvail=" << victimHalfWorkAvail;
      if (ok) {

        /* reserve a chunk */
        steal_queue.bottom = victimBottom + stealAmt;


        GRAPPA_EVENT(steal_victim_ev, "Steal victim", 1, scheduler, stealAmt);
        #ifdef VTRACE
        //VT_COUNT_UNSIGNED_VAL( steal_victim_ev_vt, k );
        #endif

        T* victimStackBase = steal_queue.stack;
        T* victimStealStart = victimStackBase + victimBottom;


        /* Send successful steal reply */
        auto reply = Grappa::send_heap_message( origin, [&result, stealAmt] ( void * payload, size_t payload_size) {
          /* ON ORIGIN */

          // PERFORMANCE TODO: could omit stealAmt to save on bandwidth
          CHECK( stealAmt * sizeof(T) == payload_size ) << "steal amount in bytes != payload size";
          T * stolen_work = static_cast<T*>( payload );

          GRAPPA_EVENT(steal_packet_ev, "Steal packet", 1, scheduler, stealAmt);

#ifdef VTRACE
          //VT_COUNT_UNSIGNED_VAL( thiefStack->steal_success_ev_vt, k );
#endif

          // reclaim again before we copy
          steal_queue.reclaimSpace();

          CHECK( steal_queue.top + stealAmt < steal_queue.stackSize ) << "steal reply: overflow (top:" << steal_queue.top << " stackSize:" << steal_queue.stackSize << " amt:" << stealAmt << ")";
          std::memcpy(&steal_queue.stack[steal_queue.top], stolen_work, payload_size);

          VLOG(5) << "Steal packet returns with amt=" << stealAmt;
          steal_queue.top += stealAmt;

          result.writeEF( stealAmt );
        }, victimStealStart, stealAmt*sizeof(T)); // success reply

#if DEBUG
        // wait for send then 0 out the stolen stuff (to detect errors)
        reply.block_until_sent();
        std::memset( victimStealStart, 0, stealAmt*sizeof( T ) );
#endif
      } else {
        /* Send failed steal reply */
        send_heap_message( origin, [&result] { 
            /* ON ORIGIN */
            steal_queue.nFail++;
            result.writeEF( 0 );
            }); // failure reply
      }
      }); // request

  // wait for result
  GRAPPA_PROFILE_THREAD_START( stealprof, global_scheduler.get_current_thread() );
  int64_t steal_amount = result.readFE();
  GRAPPA_PROFILE_THREAD_STOP( stealprof, global_scheduler.get_current_thread() );
}


/////////////////////////////////////////////////////////

struct workShareRequest_args {
  uint64_t queueSize;
  uint64_t amountPushed;
  Node from;
};

/// returns change in number of elements
template <typename T>
int64_t StealQueue<T>::workShare( Node target, uint64_t amount ) {
  CHECK( !pendingWorkShare ) << "Implementation allows only one pending workshare per node";
  CHECK( global_communicator.mynode() != target ) << "cannot workshare with self target: " << target;
  CHECK( amount <= bufsize ) << "Only support single-packet transfers";

  uint64_t mySize = depth();

  reclaimSpace();

  // initialize sharing state
  local_push_retVal = -1;

  local_push_amount = amount;

  uint64_t origBottom = bottom;
  uint64_t origTop = top;

  // reserve a chunk
  bottom = bottom + amount;

  T * xfer_stackBase = stack;
  T * xfer_start = xfer_stackBase + origBottom;

  pendingWorkShare = true;
  local_push_old_bottom = origBottom;

  DVLOG(5) << "Initiating work share: target=" << target << ", mySize=" << mySize << ", amount=" << amount << ", new bottom=" << bottom;

  workShareRequest_args args = { mySize, amount, global_communicator.mynode() };
  Grappa_call_on( target, StealQueue<T>::workShareRequest_am, &args, sizeof(args), xfer_start, amount * sizeof(T) ); // FIXME: call_on deprecated
  size_t msg_size = Grappa_sizeof_message( &args, sizeof(args), xfer_start, amount * sizeof(T) );
  Grappa::Statistics::steal_queue_stats.record_workshare_request( msg_size );

  if ( local_push_retVal < 0 ) {
    push_waiter = global_scheduler.get_current_thread();
    global_scheduler.thread_suspend();
    CHECK( local_push_retVal >= 0 );
  }

  DVLOG(5) << "Initiator wakes from work share: target=" << target << ", updated bottom=" << bottom;

  pendingWorkShare = false;

  if ( local_push_replyfewer ) {
    DVLOG(5) << "  woken by: target " << target << ", had fewer and denied " << local_push_retVal;

    // amount pushed = total amount - amount denied
    return -(amount - local_push_retVal);
  } else {
    DVLOG(5) << "  woken by: target " << target << ", had greater so denied all and sent " << local_push_retVal;

    // amount received
    return local_push_retVal;
  }
}

struct workShareReply_args {
  int amount;
};

template <typename T>
void StealQueue<T>::reclaimSpace() {
  // reclaim space if the queue is empty
  // and there is no pending transfer below 'bottom' (workshare or pending global q pull)
  if ( depth() == 0 && !pendingWorkShare && numPendingElements == 0 ) {
    mkEmpty();
  }
}

template <typename T>
void StealQueue<T>::workShareReplyFewer( int amountDenied ) {
  // restore denied work
  CHECK( bottom >= amountDenied ) << "bottom = " << bottom 
    << " amountDenied = " << amountDenied;

  // invariant that bottom does not change
  CHECK( bottom == local_push_old_bottom+local_push_amount );

  uint64_t prev_bottom = bottom;
  bottom -= amountDenied;

#if DEBUG
  T * xfer_start = stack + local_push_old_bottom;

  // 0 out the transfered stuff (to detect errors)
  memset(xfer_start, 0, (local_push_amount-amountDenied)*sizeof( T ) );
#endif

  DVLOG(5) << "replyFewer: " << amountDenied << " denied; moving bottom " << prev_bottom << " -> " << bottom
    << " " << *this;

  local_push_replyfewer = true;
  local_push_retVal = amountDenied;
  if ( push_waiter != NULL ) {
    global_scheduler.thread_wake( push_waiter );
    push_waiter = NULL;
  }

}

template <typename T>
void StealQueue<T>::workShareReplyGreater( int amountGiven, T * data ) {
  // restore all pushed work
  CHECK( bottom >= local_push_amount );

  // invariant that bottom does not change
  CHECK( bottom == local_push_old_bottom+local_push_amount );

  uint64_t prev_bottom = bottom;
  bottom -= local_push_amount;


  // copy received work onto stack
  CHECK( top + amountGiven < stackSize ) << "steal reply: overflow (top:" << top << " stackSize:" << stackSize << " amt:" << amountGiven << ")";
  memcpy(&stack[top], data, amountGiven * sizeof(T));

  top += amountGiven;

  DVLOG(5) << "replyGreater: " << amountGiven << " given; moving bottom " << prev_bottom << " -> " << bottom
    << " " << *this;

  local_push_replyfewer = false;
  local_push_retVal = amountGiven;
  if ( push_waiter != NULL ) {
    global_scheduler.thread_wake( push_waiter );
    push_waiter = NULL;
  }
}

template <typename T>
void StealQueue<T>::workShareReplyFewer_am ( workShareReply_args * args, size_t args_size, void * payload, size_t payload_size ) {
  steal_queue.workShareReplyFewer( args->amount );
}

template <typename T>
void StealQueue<T>::workShareReplyGreater_am ( workShareReply_args * args, size_t args_size, void * payload, size_t payload_size ) {
  CHECK( payload_size == args->amount * sizeof(T) );

  steal_queue.workShareReplyGreater( args->amount, static_cast<T*>( payload ) );
}

template <typename T>
void StealQueue<T>::workShareRequest_am ( workShareRequest_args * args, size_t args_size, void * payload, size_t payload_size ) {
  CHECK( payload_size == args->amountPushed * sizeof(T) );

  steal_queue.workShareRequest( args->queueSize, args->from, static_cast<T*>( payload ), args->amountPushed );
}

template <typename T>
void StealQueue<T>::workShareRequest( uint64_t remoteSize, Node from, T * data, int num ) {
  uint64_t mySize = depth();

  reclaimSpace();

  int64_t diff = mySize - remoteSize;
  if ( diff > 0 ) {
    // we have more elements, so ignore the incoming data and send some

    // cannot violate that bottom is constant during pendingWorkShare=true
    if ( pendingWorkShare ) {
      // reply that all work is denied, none sent
      workShareReply_args reply_args = { num };
      Grappa_call_on ( from, &StealQueue<T>::workShareReplyFewer_am, &reply_args ); // FIXME: call_on deprecated
      size_t msg_size = Grappa_sizeof_message( &reply_args );
      Grappa::Statistics::steal_queue_stats.record_workshare_reply_nack( msg_size );
      return;
    }

    // no pendingWorkShare, so proceed
    uint64_t balanceAmount = ((mySize+remoteSize)/2) - remoteSize;
    int amountToSend = MIN_INT( balanceAmount, FLAGS_chunk_size ); // restrict to chunk size; TODO: don't use flag
    CHECK( amountToSend >= 0 ) << "amountToSend = " << amountToSend;

    uint64_t origBottom = bottom;
    uint64_t origTop = top;

    // reserve a chunk
    bottom = bottom + amountToSend;

    T * xfer_stackBase = stack;
    T * xfer_start = xfer_stackBase + origBottom;

    DVLOG(5) << "from=" << from << ", size=" << mySize << " vs " << remoteSize << ", received " << num << ", sending " << amountToSend;

    // reply with number of elements being sent
    workShareReply_args reply_args = { amountToSend };
    Grappa_call_on( from, &StealQueue<T>::workShareReplyGreater_am, &reply_args, sizeof(reply_args), xfer_start, amountToSend * sizeof(T) ); // FIXME: call_on deprecated
    size_t msg_size = Grappa_sizeof_message( &reply_args, sizeof(reply_args), xfer_start, amountToSend * sizeof(T) );
    Grappa::Statistics::steal_queue_stats.record_workshare_reply( msg_size, false, num, num, amountToSend );

#if DEBUG
    // 0 out the transfered stuff (to detect errors)
    memset(xfer_start, 0, amountToSend*sizeof( T ) );
#endif
  } else {
    // we have fewer elements, so take it and reply that we had fewer elements in the queue

    uint64_t balanceAmount = ((mySize+remoteSize)/2) - mySize;
    int amountToTake = MIN_INT( balanceAmount, num );
    CHECK( amountToTake >= 0 ) << "amountToTake = " << amountToTake;

    DVLOG(5) << "from=" << from << ", size=" << mySize << " vs " << remoteSize << ", received " << num << ", taking " << amountToTake;

    // TODO consider below bottom
    CHECK( top + amountToTake < stackSize );
    memcpy(&stack[top], data, amountToTake * sizeof(T) );
    top += amountToTake;

    // reply with number of elements denied
    int denied = num - amountToTake;
    workShareReply_args reply_args = { denied };
    Grappa_call_on ( from, &StealQueue<T>::workShareReplyFewer_am, &reply_args ); // FIXME: call_on deprecated
    size_t msg_size = Grappa_sizeof_message( &reply_args );
    Grappa::Statistics::steal_queue_stats.record_workshare_reply( msg_size, true, num, denied, 0 );
  }
}


///////////////////////////
// Global queue interaction
///////////////////////////

template <typename T>
uint64_t StealQueue<T>::pull_global() {
  ChunkInfo<T> data_ptr;
  global_queue_pull<T>( &data_ptr );

  Signaler signal;
  pull_global_data_args<T> args;
  args.signal = make_global( &signal );
  args.chunk = data_ptr;
  Grappa_call_on( data_ptr.base.node(), pull_global_data_request_g_am, &args ); // FIXME: call_on deprecated
  size_t msg_size = Grappa_sizeof_message( &args );
  Grappa::Statistics::steal_queue_stats.record_globalq_data_pull_request( msg_size, data_ptr.amount );
  signal.wait();

  return data_ptr.amount;
}

template <typename T>
void StealQueue<T>::pull_global_data_request_g_am( pull_global_data_args<T> * args, size_t args_size, void * payload, size_t payload_size ) {
  steal_queue.pull_global_data_request( args );
}

template <typename T>
void StealQueue<T>::pull_global_data_request( pull_global_data_args<T> * args ) {
  CHECK( numPendingElements >= args->chunk.amount ) << "trying to take more than released number of elements";

  T * chunk_base = args->chunk.base.pointer();
  CHECK( chunk_base >= stack && chunk_base < stack+stackSize ) << "chunk base pointer falls outside of the stack range";

  CHECK( chunk_base + args->chunk.amount <= stack+bottom ) << "chunk overlaps the local part of the stack";

  Grappa_call_on_x( args->signal.node(), pull_global_data_reply_g_am, &(args->signal), sizeof(args->signal), chunk_base, args->chunk.amount * sizeof(T) ); // FIXME: call_on deprecated 
  size_t msg_size = Grappa_sizeof_message( &(args->signal), sizeof(args->signal), chunk_base, args->chunk.amount * sizeof(T) );
  Grappa::Statistics::steal_queue_stats.record_globalq_data_pull_reply( msg_size, args->chunk.amount );

  numPendingElements -= args->chunk.amount;

#if DEBUG
  // 0 out the transfered elements (to detect errors)
  memset( chunk_base, 0, args->chunk.amount*sizeof(T) );
#endif

  // in case all pending elements are now gone, try to reclaim space
  reclaimSpace();
}

template <typename T>
void StealQueue<T>::pull_global_data_reply_g_am( GlobalAddress< Signaler > * signal, size_t arg_size, T * payload, size_t payload_size ) {
  steal_queue.pull_global_data_reply( signal, payload, payload_size );
}

template <typename T>
void StealQueue<T>::pull_global_data_reply( GlobalAddress< Signaler > * signal, T * received_elements, size_t elements_size ) {
  uint64_t num_elements = elements_size / sizeof(T);

  CHECK( top + num_elements < stackSize ) << "pull_global_data reply: overflow (top:" << top << " stackSize:" << stackSize << " amt:" << num_elements << ")";

  // TODO bottom better
  memcpy( &stack[top], received_elements, elements_size );
  top += num_elements;

  // wake the thread that initiated the pull
  signal->pointer()->signal();
}

template <typename T>
bool StealQueue<T>::push_global( uint64_t amount ) {
  CHECK( !pendingGlobalPush ) << "multiple outstanding pushes not allowed"; // due to reclaiming unaccepted elements
  pendingGlobalPush = true;

  // check the amount is legal
  CHECK( amount <= depth() ) << "trying to release more elements than are in the queue";
  CHECK( amount <= bufsize ) << "Only support single-packet transfers";

  // release elements 
  uint64_t orig_bottom = bottom;
  bottom += amount;
  numPendingElements += amount;

  // push chunk information to the global queue.
  // this is a blocking/yielding operation
  bool accepted = global_queue_push<T>( make_global( &stack[orig_bottom] ), amount );

  if ( !accepted ) {
    // reclaim unaacepted elements
    bottom = orig_bottom;
    numPendingElements -= amount;
  }

  pendingGlobalPush = false;

  return accepted;
}

// allocation of steal_queue instance
template <typename T>
StealQueue<T> StealQueue<T>::steal_queue;

/// Output stream for state of the StealQueue
template <typename T>
std::ostream& operator<<( std::ostream& o, const StealQueue<T>& sq ) {
  return sq.dump( o );
}

} // namespace impl
} // namespace Grappa

#endif // STEALQUEUE_HPP<|MERGE_RESOLUTION|>--- conflicted
+++ resolved
@@ -31,10 +31,7 @@
 #include <tasks/TaskingScheduler.hpp>
 #include "Thread.hpp"
 #include <Message.hpp>
-<<<<<<< HEAD
-
-=======
->>>>>>> 6012e926
+
 
 #define MIN_INT(a, b) ( (a) < (b) ) ? (a) : (b)
 
@@ -55,10 +52,6 @@
 
 /// Forward declare for global queue
 class Signaler;
-<<<<<<< HEAD
-
-=======
->>>>>>> 6012e926
    
 namespace Grappa {
   namespace impl {
