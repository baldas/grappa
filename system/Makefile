--- conflicted
+++ resolved
@@ -285,7 +285,6 @@
 #
 # Build Grappa static library
 #
-<<<<<<< HEAD
 LIBRARY_CONTENTS+= Grappa.o \
 				   GlobalAllocator.o \
 				   GlobalMemory.o \
@@ -321,14 +320,12 @@
 				   SimpleStatistic.o \
 				   SummarizingStatistic.o \
 				   MessageBase.o \
+				   LocaleSharedMemory.o \
 				   RDMAAggregator.o \
 				   ParallelLoop.o \
 				   Barrier.o \
 				   MessagePool.o \
 					 AsyncDelegate.o
-=======
-LIBRARY_CONTENTS+= Grappa.o GlobalAllocator.o GlobalMemory.o GlobalMemoryChunk.o Communicator.o Aggregator.o Timestamp.o Allocator.o Cache.o Delegate.o Collective.o ForkJoin.o tasks/BasicScheduler.o tasks/TaskingScheduler.o tasks/Task.o tasks/Thread.o stack.o coro.o StateTimer.o PerformanceTools.o Future.o CurrentThread.o ProfilerGroups.o AsyncParallelFor.o GlobalTaskJoiner.o IncoherentAcquirer.o IncoherentReleaser.o Uid.o tasks/StealQueue.o tasks/GlobalQueue.o LegacySignaler.o Statistics.o SimpleStatistic.o SummarizingStatistic.o MessageBase.o RDMAAggregator.o ParallelLoop.o LocaleSharedMemory.o
->>>>>>> fe13c2a6
 
 libGrappa.a: $(LIBRARY_CONTENTS)
 	$($(MPITYPE)_AR) rv $@ $^
