--- conflicted
+++ resolved
@@ -78,19 +78,11 @@
   
     tuple_graph tg;
 
-<<<<<<< HEAD
-    if (FLAGS_fin.compare("") != 0) {
-      tg = readTuples( FLAGS_fin, FLAGS_finNumTuples );
-    } else {
-      int64_t nvtx_scale = ((int64_t)1)<<FLAGS_scale;
-      int64_t desired_nedge = nvtx_scale * FLAGS_edgefactor;
-=======
   if (FLAGS_fin.compare("") != 0) {
     tg = readEdges( FLAGS_fin, FLAGS_finNumTuples );
   } else {
     int64_t nvtx_scale = ((int64_t)1)<<FLAGS_scale;
     int64_t desired_nedge = nvtx_scale * FLAGS_edgefactor;
->>>>>>> 4e2a3cfe
 
       LOG(INFO) << "scale = " << FLAGS_scale << ", NV = " << nvtx_scale << ", NE = " << desired_nedge;
 
@@ -105,20 +97,12 @@
     }
 
   
-<<<<<<< HEAD
-    std::unordered_map<std::string, Query*> qm( {
-        {"SquareQuery", new SquareQuery()}, 
-        {"SquarePartition4way", new SquarePartition4way()},
-        {"SquareBushyPlan", new SquareBushyPlan()}
-        });
-=======
   std::unordered_map<std::string, Query*> qm( {
       {"SquareQuery", new SquareQuery()}, 
       {"SquarePartition4way", new SquarePartition4way()},
       {"SquarePartitionBushy4way", new SquarePartitionBushy4way()},
       {"SquareBushyPlan", new SquareBushyPlan()}
       });
->>>>>>> 4e2a3cfe
 
     Query& q = *(qm[FLAGS_query]);
 
