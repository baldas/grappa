--- conflicted
+++ resolved
@@ -1,15 +1,5 @@
 #include "spmv_mult.hpp"
 
-<<<<<<< HEAD
-// graph500/
-#include "../graph500/generator/make_graph.h"
-#include "../graph500/generator/utils.h"
-#include "../graph500/grappa/timer.h"
-#include "../graph500/prng.h"
-#include "../graph500/grappa/graph.hpp"
-
-=======
->>>>>>> c95fdd9c
 #include <Grappa.hpp>
 #include <tasks/DictOut.hpp>
 #include <Reducer.hpp>
@@ -48,11 +38,7 @@
 
 
 /// calculate the damped matrix dM
-<<<<<<< HEAD
-void calculate_dM( GlobalAddress<Graph<WeightedAdjVertex>> g, double d ) {
-=======
 void calculate_dM( GlobalAddress<Graph<PagerankVertex>> g, double d ) {
->>>>>>> c95fdd9c
   // TODO
   // cleanup M to make it stochastic
   //for (j in cols)
@@ -61,13 +47,8 @@
   //  if sum == 0 { set all m[,j] to 1/N }
   //  else set m[,j] to m[,j]/sum
   
-<<<<<<< HEAD
-  forall( g->vs, g->nv, [g,d](WeightedAdjVertex& v) {
-    for (auto& w : util::iterate(v.weights, v.nadj)) w *= d;
-=======
   forall( g->vs, g->nv, [g,d](PagerankVertex& v) {
     for (auto& w : util::iterate(v->weights, v.nadj)) w *= d;
->>>>>>> c95fdd9c
   });
 }
 
@@ -140,11 +121,7 @@
 
 // Iterative method
 // R(t+1) = dMR(t) + (1-d)/N vec(1)
-<<<<<<< HEAD
-pagerank_result pagerank( GlobalAddress<Graph<WeightedAdjVertex>> g, double d, double epsilon ) {
-=======
 pagerank_result pagerank( GlobalAddress<Graph<PagerankVertex>> g, double d, double epsilon ) {
->>>>>>> c95fdd9c
   LOG(INFO) << "version: 'iterative_new'";
   
   // bookeeping for which vector is which
@@ -156,38 +133,6 @@
   // setup
   double init_start = walltime();
     
-<<<<<<< HEAD
-    LOG(INFO) << "Calculate dM";
-    calculate_dM( g, d );
-    
-    // if ( m.nv <= 16 ) matrix_out( &m, LOG(INFO), true );
-
-    LOG(INFO) << "Allocate rank vectors";
-    // current pagerank vector: initialize to random values on [0,1]
-    vector v;
-    v.length = g->nv;
-    v.a = global_alloc<element_pair>(v.length);
-    on_all_cores( [] { srand(0); } );
-    forall( v.a, v.length, [V](element_pair& ele ) {
-      ele.vp[V] = ((double)rand()/RAND_MAX); //[0,1]
-    });
-
-    //if ( v.length <= 16 ) vector_out( &v, LOG(INFO) );
-    normalize( v, V );
-
-    // last pagerank vector: initialize to -inf
-    forall( v.a, v.length, [LAST_V](element_pair& ele ) {
-      ele.vp[LAST_V] = -1000.0f;
-    });
-
-    LOG(INFO) << "Begin pagerank";
-    //if ( v.length <= 16 ) vector_out( &v, LOG(INFO) );
-
-    // set the damping vector 
-    auto dv = (1-d)/g->nv;
-    on_all_cores([dv]{  damp_vector_val = dv;  });
-
-=======
   LOG(INFO) << "Calculate dM";
   calculate_dM( g, d );
   
@@ -216,7 +161,6 @@
   auto dv = (1-d)/g->nv;
   on_all_cores([dv]{  damp_vector_val = dv;  });
     
->>>>>>> c95fdd9c
   double init_end = walltime();
   init_pagerank_time += (init_end-init_start);
   
@@ -234,20 +178,6 @@
     V = temp;
     
     // initialize target to zero
-<<<<<<< HEAD
-    forall( v.a, v.length, [V](element_pair& ele) {
-      ele.vp[V] = 0.0f;
-    });
-    
-    VLOG(0) << "after initialize";
-
-    TIME(time,
-      // multiply: v = dM*last_v
-      spmv_mult(g, v, LAST_V, V);
-    );
-    multiply_time += time;
-    VLOG(0) << "after spmv_mult";
-=======
     forall(g, [V](PagerankVertex& v) {
       v->v[V] = 0.0f;
     });
@@ -258,7 +188,6 @@
     
       // multiply: v = dM*last_v
       spmv_mult(g, LAST_V, V);
->>>>>>> c95fdd9c
 
     multiply_time += (walltime() - t);
     VLOG(2) << "after spmv_mult";
@@ -308,10 +237,6 @@
            pagerank_time_SO;
     uint64_t actual_nnz_SO;
 
-<<<<<<< HEAD
-    tuple_graph tg;
-=======
->>>>>>> c95fdd9c
     uint64_t N = (1L<<FLAGS_scale);
 
     uint64_t desired_nnz = FLAGS_nnz_factor * N;
@@ -340,39 +265,24 @@
     LOG(INFO) << "make_graph: " << t;
     make_graph_time_SO = t;
   
-<<<<<<< HEAD
-    time = walltime();
-  
-    auto g = Graph<WeightedAdjVertex>::create(tg);
-    
-    tuples_to_csr_time_SO = walltime() - time;
-=======
     t = walltime();
     
     auto g = Graph<PagerankVertex>::create(tg);
     
     tuples_to_csr_time_SO = walltime() - t;
 
->>>>>>> c95fdd9c
     LOG(INFO) << "tuple->csr: " << tuples_to_csr_time_SO;
     actual_nnz_SO = g->nadj;
     //print_graph( &unweighted_g ); 
     LOG(INFO) << "final matrix has " << static_cast<double>(actual_nnz_SO)/N << " avg nonzeroes/row";
 
     // add weights to the csr graph
-<<<<<<< HEAD
-    forall(g->vs, g->nv, [](WeightedAdjVertex& v){
-      v.weights = locale_alloc<double>(v.nadj);
-      // TODO random
-      for (long i=0; i<v.nadj; i++) v.weights[i] = 0.2f;
-=======
     forall(g->vs, g->nv, [](PagerankVertex& v){
       v->weights = locale_alloc<double>(v.nadj);
       v->v[0] = v->v[1] = 0;
       
       // TODO random
       for (long i=0; i<v.nadj; i++) v->weights[i] = 0.2f;
->>>>>>> c95fdd9c
     });
 
     // print the matrix if it is small 
@@ -381,45 +291,23 @@
       //matrix_out( &g, std::cout, true );
     // }
 
-<<<<<<< HEAD
-    Grappa::Metrics::reset();
-    Grappa::Metrics::start_tracing();
-=======
     Metrics::reset();
     Metrics::start_tracing();
->>>>>>> c95fdd9c
   
     pagerank_result result;
     t = walltime();
     
       result = pagerank( g, FLAGS_damping, FLAGS_epsilon );
-<<<<<<< HEAD
-    );
-    pagerank_time_SO = time;
-  
-    Grappa::Metrics::stop_tracing();
-
-=======
     
     pagerank_time_SO = (walltime()-t);
     
     Metrics::stop_tracing();
     
->>>>>>> c95fdd9c
     // output stats
     make_graph_time   = make_graph_time_SO;
     tuples_to_csr_time = tuples_to_csr_time_SO;
     actual_nnz        = actual_nnz_SO;
     pagerank_time     = pagerank_time_SO;
-<<<<<<< HEAD
-    Grappa::Metrics::merge_and_print();
-
-    vector rank = result.ranks;
-    vindex which = result.which;
-  
-    g->destroy();
-  
-=======
 
     Metrics::merge_and_dump_to_file();
     
@@ -430,7 +318,6 @@
   
     g->destroy();
     
->>>>>>> c95fdd9c
     // TODO: print out pagerank stats, like mean, median, min, max
     // could also print out random sample of them for verify
     //if ( rank.length <= 16 ) vector_out( &rank, std::cout );
