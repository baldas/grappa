#include "StealQueue.hpp"
#include "DictOut.hpp"

<<<<<<< HEAD

namespace Grappa {

  namespace Statistics {
=======
using namespace Grappa::impl;

>>>>>>> b5d22c5b
StealStatistics steal_queue_stats;

StealStatistics::StealStatistics() {
#ifdef VTRACE
  steal_queue_grp_vt = VT_COUNT_GROUP_DEF( "Steal queue" );

  share_request_ev_vt = VT_COUNT_DEF( "Share requests", "shares", VT_COUNT_TYPE_UNSIGNED, steal_queue_grp_vt );
  share_reply_ev_vt = VT_COUNT_DEF( "Share reply", "shares", VT_COUNT_TYPE_UNSIGNED, steal_queue_grp_vt );

  globalq_data_pull_request_ev_vt = VT_COUNT_DEF( "Globalq data pulls reqs", "gq", VT_COUNT_TYPE_UNSIGNED, steal_queue_grp_vt );
  globalq_data_pull_reply_ev_vt = VT_COUNT_DEF( "Globalq data pull repls", "gq", VT_COUNT_TYPE_UNSIGNED, steal_queue_grp_vt );
  globalq_data_pull_reply_num_elements_ev_vt = VT_COUNT_DEF( "Globalq data pull elements", "gq", VT_COUNT_TYPE_UNSIGNED, steal_queue_grp_vt );
#endif

  reset();
}

void StealStatistics::reset() {
  stealq_reply_messages = 0;
  stealq_reply_total_bytes = 0;
  stealq_request_messages = 0;
  stealq_request_total_bytes = 0;

  workshare_request_messages = 0;
  workshare_request_total_bytes = 0;
  workshare_reply_messages = 0;
  workshare_reply_total_bytes = 0;

  workshare_request_elements_denied.reset();
  workshare_request_elements_received.reset();
  workshare_reply_elements_sent.reset();
  workshare_requests_client_smaller = 0;
  workshare_requests_client_larger = 0;
  workshare_reply_nacks = 0;

  globalq_data_pull_request_messages = 0;
  globalq_data_pull_request_total_bytes = 0;
  globalq_data_pull_reply_messages = 0;
  globalq_data_pull_reply_total_bytes = 0;

  globalq_data_pull_request_num_elements.reset();
  globalq_data_pull_reply_num_elements.reset();
}

void StealStatistics::record_steal_reply( size_t msg_bytes ) {
  stealq_reply_messages += 1;
  stealq_reply_total_bytes += msg_bytes;
}

void StealStatistics::record_steal_request( size_t msg_bytes ) {
  stealq_request_messages += 1;
  stealq_request_total_bytes += msg_bytes;
}

void StealStatistics::record_workshare_request( size_t msg_bytes ) {
  workshare_request_messages += 1;
  workshare_request_total_bytes += msg_bytes;
}

void StealStatistics::record_workshare_reply( size_t msg_bytes, bool isAccepted, int num_received, int num_denying, int num_sending ) {
  workshare_reply_messages += 1;
  workshare_reply_total_bytes += msg_bytes;

  if ( isAccepted ) {
    workshare_requests_client_smaller += 1;
  } else {
    workshare_requests_client_larger += 1;
  }

  workshare_request_elements_received.update( num_received );
  workshare_request_elements_denied.update( num_denying );
  workshare_reply_elements_sent.update( num_sending );
}

void StealStatistics::record_workshare_reply_nack( size_t msg_bytes ) {
  workshare_reply_messages += 1;
  workshare_reply_total_bytes += msg_bytes;

  workshare_reply_nacks += 1;
}

void StealStatistics::record_globalq_data_pull_request( size_t msg_bytes, uint64_t amount ) {
  globalq_data_pull_request_messages += 1;
  globalq_data_pull_request_total_bytes += msg_bytes;

  globalq_data_pull_request_num_elements.update( amount );
}

void StealStatistics::record_globalq_data_pull_reply( size_t msg_bytes, uint64_t amount ) {
  globalq_data_pull_reply_messages += 1;
  globalq_data_pull_reply_total_bytes += msg_bytes;

  globalq_data_pull_reply_num_elements.update( amount );
}

void StealStatistics::dump( std::ostream& o, const char * terminator ) {
  DictOut dout;
  DICT_ADD( dout, stealq_reply_messages );
  DICT_ADD( dout, stealq_reply_total_bytes );
  DICT_ADD( dout, stealq_request_messages );
  DICT_ADD( dout, stealq_request_total_bytes );

  DICT_ADD( dout, workshare_request_messages );
  DICT_ADD( dout, workshare_request_total_bytes );
  DICT_ADD( dout, workshare_reply_messages );
  DICT_ADD( dout, workshare_reply_total_bytes );

  DICT_ADD_STAT_TOTAL( dout, workshare_request_elements_denied );
  DICT_ADD_STAT_TOTAL( dout, workshare_request_elements_received );
  DICT_ADD_STAT_TOTAL( dout, workshare_reply_elements_sent );
  DICT_ADD( dout, workshare_requests_client_smaller );
  DICT_ADD( dout, workshare_requests_client_larger );
  DICT_ADD( dout, workshare_reply_nacks );

  DICT_ADD( dout, globalq_data_pull_request_messages );
  DICT_ADD( dout, globalq_data_pull_request_total_bytes );
  DICT_ADD( dout, globalq_data_pull_reply_messages );
  DICT_ADD( dout, globalq_data_pull_reply_total_bytes );

  DICT_ADD_STAT_TOTAL( dout, globalq_data_pull_request_num_elements );
  DICT_ADD_STAT_TOTAL( dout, globalq_data_pull_reply_num_elements );   

  o << "   \"StealStatistics\": " << dout.toString() << terminator << std::endl;
}

void StealStatistics::merge( const StealStatistics * other ) {
  stealq_reply_messages += other->stealq_reply_messages;
  stealq_reply_total_bytes += other->stealq_reply_total_bytes;
  stealq_request_messages += other->stealq_request_messages;
  stealq_request_total_bytes += other->stealq_request_total_bytes;

  workshare_request_messages   +=   other->workshare_request_messages;
  workshare_request_total_bytes +=   other->workshare_request_total_bytes;
  workshare_reply_messages     +=   other->workshare_reply_messages;
  workshare_reply_total_bytes  +=   other->workshare_reply_total_bytes;

  MERGE_STAT_TOTAL( workshare_request_elements_denied, other );
  MERGE_STAT_TOTAL( workshare_request_elements_received, other );
  MERGE_STAT_TOTAL( workshare_reply_elements_sent, other );
  workshare_requests_client_smaller += other->workshare_requests_client_smaller;
  workshare_requests_client_larger  += other->workshare_requests_client_larger;
  workshare_reply_nacks  += other->workshare_reply_nacks;

  globalq_data_pull_request_messages += other->globalq_data_pull_request_messages;
  globalq_data_pull_request_total_bytes += other->globalq_data_pull_request_total_bytes;
  globalq_data_pull_reply_messages += other->globalq_data_pull_reply_messages;
  globalq_data_pull_reply_total_bytes += other->globalq_data_pull_reply_total_bytes;

  MERGE_STAT_TOTAL( globalq_data_pull_request_num_elements, other );
  MERGE_STAT_TOTAL( globalq_data_pull_reply_num_elements, other );
}

void StealStatistics::profiling_sample() {
#ifdef VTRACE
  VT_COUNT_UNSIGNED_VAL( share_request_ev_vt, workshare_request_messages );
  VT_COUNT_UNSIGNED_VAL( share_reply_ev_vt, workshare_reply_messages );

  VT_COUNT_UNSIGNED_VAL( globalq_data_pull_request_ev_vt, globalq_data_pull_request_messages );
  VT_COUNT_UNSIGNED_VAL( globalq_data_pull_reply_ev_vt, globalq_data_pull_reply_messages );
  VT_COUNT_UNSIGNED_VAL( globalq_data_pull_reply_num_elements_ev_vt, globalq_data_pull_reply_num_elements.getTotal() );
#endif
}

} // namespace Statistics
} // namespace Grappa<|MERGE_RESOLUTION|>--- conflicted
+++ resolved
@@ -1,15 +1,11 @@
 #include "StealQueue.hpp"
 #include "DictOut.hpp"
 
-<<<<<<< HEAD
 
 namespace Grappa {
 
   namespace Statistics {
-=======
-using namespace Grappa::impl;
 
->>>>>>> b5d22c5b
 StealStatistics steal_queue_stats;
 
 StealStatistics::StealStatistics() {
