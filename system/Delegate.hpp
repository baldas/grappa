--- conflicted
+++ resolved
@@ -7,387 +7,6 @@
 
 #ifndef __DELEGATE_HPP__
 #define __DELEGATE_HPP__
-
-<<<<<<< HEAD
-#include "Grappa.hpp"
-
-/// Stats for delegate operations
-class DelegateStatistics {
-private:
-  uint64_t ops;
-  uint64_t word_writes;
-  uint64_t word_reads;
-  uint64_t T_reads;
-  uint64_t word_fetch_adds;
-  uint64_t word_compare_swaps;
-  uint64_t generic_ops;
-  uint64_t op_ams;
-  uint64_t word_write_ams;
-  uint64_t word_read_ams;
-  uint64_t T_read_ams;
-  uint64_t word_fetch_add_ams;
-  uint64_t word_compare_swap_ams;
-  uint64_t generic_op_ams;
-  uint64_t ops_blocked;
-  uint64_t ops_blocked_ticks_total;
-  uint64_t ops_network_ticks_total;
-  uint64_t ops_wakeup_ticks_total;
-  uint64_t ops_blocked_ticks_max;
-  uint64_t ops_blocked_ticks_min;
-  uint64_t ops_network_ticks_max;
-  uint64_t ops_network_ticks_min;
-  uint64_t ops_wakeup_ticks_max;
-  uint64_t ops_wakeup_ticks_min;
-#ifdef VTRACE_SAMPLED
-  unsigned delegate_grp_vt;
-  unsigned ops_ev_vt;
-  unsigned word_writes_ev_vt;
-  unsigned word_reads_ev_vt;
-  unsigned T_reads_ev_vt;
-  unsigned word_fetch_adds_ev_vt;
-  unsigned word_compare_swaps_ev_vt;
-  unsigned generic_ops_ev_vt;
-  unsigned op_ams_ev_vt;
-  unsigned word_write_ams_ev_vt;
-  unsigned word_read_ams_ev_vt;
-  unsigned T_read_ams_ev_vt;
-  unsigned word_fetch_add_ams_ev_vt;
-  unsigned word_compare_swap_ams_ev_vt;
-  unsigned generic_op_ams_ev_vt;
-  unsigned ops_blocked_ev_vt;
-  unsigned ops_blocked_ticks_total_ev_vt;
-  unsigned ops_network_ticks_total_ev_vt;
-  unsigned ops_wakeup_ticks_total_ev_vt;
-  unsigned ops_blocked_ticks_max_ev_vt;
-  unsigned ops_blocked_ticks_min_ev_vt;
-  unsigned ops_wakeup_ticks_max_ev_vt;
-  unsigned ops_wakeup_ticks_min_ev_vt;
-  unsigned ops_network_ticks_max_ev_vt;
-  unsigned ops_network_ticks_min_ev_vt;
-  unsigned average_latency_ev_vt;
-  unsigned average_network_latency_ev_vt;
-  unsigned average_wakeup_latency_ev_vt;
-
-#endif
-
-public:
-  DelegateStatistics();
-  void reset();
-
-  inline void count_op() { ops++; }
-  inline void count_word_write() { word_writes++; }
-  inline void count_word_read() { word_reads++; }
-  inline void count_T_read() { T_reads++; }
-  inline void count_word_fetch_add() { word_fetch_adds++; }
-  inline void count_word_compare_swap() { word_compare_swaps++; }
-  inline void count_generic_op() { generic_ops++; }
-
-  inline void count_op_am() { op_ams++; }
-  inline void count_word_write_am() { word_write_ams++; }
-  inline void count_word_read_am() { word_read_ams++; }
-  inline void count_T_read_am() { T_read_ams++; }
-  inline void count_word_fetch_add_am() { word_fetch_add_ams++; }
-  inline void count_word_compare_swap_am() { word_compare_swap_ams++; }
-  inline void count_generic_op_am() { generic_op_ams++; }
-
-  inline void record_wakeup_latency( int64_t start_time, int64_t network_time ) { 
-    ops_blocked++; 
-    int64_t current_time = Grappa_get_timestamp();
-    int64_t blocked_latency = current_time - start_time;
-    int64_t wakeup_latency = current_time - network_time;
-    ops_blocked_ticks_total += blocked_latency;
-    ops_wakeup_ticks_total += wakeup_latency;
-    if( blocked_latency > ops_blocked_ticks_max ) 
-      ops_blocked_ticks_max = blocked_latency;
-    if( blocked_latency < ops_blocked_ticks_min ) 
-      ops_blocked_ticks_min = blocked_latency;
-    if( wakeup_latency > ops_wakeup_ticks_max )
-      ops_wakeup_ticks_max = wakeup_latency;
-    if( wakeup_latency < ops_wakeup_ticks_min )
-      ops_wakeup_ticks_min = wakeup_latency;
-  }
-
-  inline void record_network_latency( int64_t start_time ) { 
-    int64_t current_time = Grappa_get_timestamp();
-    int64_t latency = current_time - start_time;
-    ops_network_ticks_total += latency;
-    if( latency > ops_network_ticks_max )
-      ops_network_ticks_max = latency;
-    if( latency < ops_network_ticks_min )
-      ops_network_ticks_min = latency;
-  }
-
-  void dump( std::ostream& o, const char * terminator );
-  void sample();
-  void profiling_sample();
-  void merge(const DelegateStatistics * other);
-};
-
-extern DelegateStatistics delegate_stats;
-
-
-/// Delegate word write
-void Grappa_delegate_write_word( GlobalAddress<int64_t> address, int64_t data );
-
-/// Delegate word read
-int64_t Grappa_delegate_read_word( GlobalAddress<int64_t> address );
-
-/// Delegate word fetch and add
-int64_t Grappa_delegate_fetch_and_add_word( GlobalAddress<int64_t> address, int64_t data );
-
-/// Delegate word compare and swap
-bool Grappa_delegate_compare_and_swap_word(GlobalAddress<int64_t> address, int64_t cmpval, int64_t newval);
-
-template< typename T >
-struct memory_desc;
-
-/// Args for delegate generic read reply
-template< typename T >
-struct read_reply_args {
-  GlobalAddress< memory_desc<T> > descriptor;
-};
-
-/// Handler for delegate generic read reply
-template< typename T >
-static void read_reply_am( read_reply_args<T> * args, size_t size, void * payload, size_t payload_size ) {
-  DCHECK( payload_size == sizeof(T) );
-  *(args->descriptor.pointer()->data) = *(static_cast<T*>(payload));
-  args->descriptor.pointer()->done = true;
-  if( args->descriptor.pointer()->t != NULL ) {
-    Grappa_wake( args->descriptor.pointer()->t );
-  }
-  if( args->descriptor.pointer()->start_time != 0 ) {
-    args->descriptor.pointer()->network_time = Grappa_get_timestamp();
-    delegate_stats.record_network_latency( args->descriptor.pointer()->start_time );
-  }
-}
-
-/// Descriptor for delegate generic read
-template< typename T >
-struct memory_desc {
-  Thread * t;
-  GlobalAddress<T> address;
-  T* data;
-  bool done;
-  int64_t start_time;
-  int64_t network_time;
-};
-
-/// Args for delegate generic read request
-template< typename T >
-struct read_request_args {
-  GlobalAddress< memory_desc<T> > descriptor;
-  GlobalAddress<T> address;
-};
-
-/// Handler for delegate generic read request
-template< typename T >
-static void read_request_am( read_request_args<T> * args, size_t size, void * payload, size_t payload_size ) {
-  delegate_stats.count_op_am();
-  delegate_stats.count_T_read_am();
-  T data = *(args->address.pointer());
-  read_reply_args<T> reply_args;
-  reply_args.descriptor = args->descriptor;
-  if( args->descriptor.node() == Grappa_mynode() ) {
-    read_reply_am( &reply_args, sizeof( reply_args ), &data, sizeof(data) );
-  } else {
-    Grappa_call_on( args->descriptor.node(), &read_reply_am<T>, 
-		     &reply_args, sizeof(reply_args), 
-		     &data, sizeof(data) );
-  }
-}
-
-/// Delegate generic read
-template< typename T >
-void Grappa_delegate_read( GlobalAddress<T> address, T * buf) {
-  delegate_stats.count_op();
-  delegate_stats.count_T_read();
-  memory_desc<T> md;
-  md.address = address;
-  md.done = false;
-  md.data = buf;
-  md.t = NULL;
-  md.start_time = 0;
-  md.network_time = 0;
-  read_request_args<T> args;
-  args.descriptor = make_global(&md);
-  args.address = address;
-  if( address.node() == Grappa_mynode() ) {
-    read_request_am( &args, sizeof( args ), NULL, 0 );
-  } else {
-    Grappa_call_on( address.node(), &read_request_am<T>, &args );
-  }
-  if( !md.done ) {
-    md.start_time = Grappa_get_timestamp();
-    while (!md.done) {
-      md.t = CURRENT_THREAD;
-      Grappa_suspend();
-      md.t = NULL;
-    }
-    delegate_stats.record_wakeup_latency( md.start_time, md.network_time );
-  } else {
-    md.start_time = 0;
-  }
-}
-
-/// Generic delegate functor descriptor
-struct DelegateCallbackArgs {
-  Thread * sleeper;
-  void* forig; // pointer to original functor
-  bool done;
-};
-
-/// Handler for generic delegate functor reply
-static void am_delegate_wake(GlobalAddress<DelegateCallbackArgs> * callback, size_t csz, void * p, size_t psz) {
-  // copy possibly-modified functor back 
-  // (allows user to modify func to effectively pass a return value back)
-  DelegateCallbackArgs * args = callback->pointer();
-
-  memcpy(args->forig, p, psz);
- 
-  if ( args->sleeper != NULL ) { 
-    Grappa_wake(args->sleeper);
-    args->sleeper = NULL;
-  }
-  
-  args->done = true;
-}
-
-/// Handler for generic delegate functor request
-template<typename Func>
-static void am_delegate(GlobalAddress<DelegateCallbackArgs> * callback, size_t csz, void* p, size_t fsz) {
-  delegate_stats.count_op_am();
-  delegate_stats.count_generic_op_am();
-  Func * f = static_cast<Func*>(p);
-  (*f)();
-  Grappa_call_on(callback->node(), &am_delegate_wake, callback, sizeof(*callback), p, fsz);
-}
-
-/// Supports more generic delegate operations in the form of functors. The given 
-/// functor is copied over to remote node, executed atomically, and copied back. 
-/// This allows a value to be 'returned' by the delegate in the form of a modified 
-/// Functor field. Note: this functor will be run in an active message, so 
-/// operations disallowed in active messages are disallowed here (i.e. no yielding 
-/// or suspending)
-/// TODO: it would be better to not do the extra copying associated with sending the "return" value back and forth
-template<typename Func>
-void Grappa_delegate_func(Func * f, Node target) {
-  delegate_stats.count_op();
-  delegate_stats.count_generic_op();
-  if (target == Grappa_mynode()) {
-    (*f)();
-  } else {
-    DelegateCallbackArgs callbackArgs = { NULL, (void*)f, false };
-    GlobalAddress<DelegateCallbackArgs> args_address = make_global( &callbackArgs );
-    Grappa_call_on(target, &am_delegate<Func>, &args_address, sizeof(args_address), (void*)f, sizeof(*f));
-    
-    if ( !callbackArgs.done ) {
-        callbackArgs.sleeper = CURRENT_THREAD;
-        Grappa_suspend();
-    }
-  }
-}
-
-
-
-/// 
-/// Generic delegate operations, with templated argument, return type, function pointer
-///
-
-/// TODO: alternative is to take a GlobalAddress, which we can get the
-/// target from, but then F will take the pointer part as an argument
-
-/// wrapper for the user's delegated function arguments
-/// to include a pointer to the memory descriptor
-template < typename ArgType, typename T > 
-struct generic_delegate_request_args {
-  ArgType argument;
-  GlobalAddress< memory_desc<T> > descriptor;
-};
-
-/// Args for generic delegate reply
-template < typename T > 
-struct generic_delegate_reply_args {
-  T retVal;
-  GlobalAddress< memory_desc<T> > descriptor;
-};
-
-/// Generic delegate reply active message
-/// Fill the return value, wake the sleeping thread, mark operation as done
-template < typename ArgType, typename ReturnType, ReturnType (*F)(ArgType) >
-void generic_delegate_reply_am( generic_delegate_reply_args<ReturnType> * args, size_t arg_size, void * payload, size_t payload_size ) {
-  memory_desc<ReturnType> * md = args->descriptor.pointer();
-  
-  *(md->data) = args->retVal;
-
-  if ( md->t != NULL ) {
-    Grappa_wake( md->t );
-    md->t = NULL;
-  }
-
-  md->done = true;
-  
-  if( md->start_time != 0 ) {
-    md->network_time = Grappa_get_timestamp();
-    delegate_stats.record_network_latency( md->start_time );
-  }
-}
-
-/// Generic delegate request active message
-/// Call the delegated function, reply with the return value
-template < typename ArgType, typename ReturnType, ReturnType (*F)(ArgType) >
-void generic_delegate_request_am( generic_delegate_request_args<ArgType,ReturnType> * args, size_t arg_size, void * payload, size_t payload_size ) {
-  delegate_stats.count_op_am();
- 
-  ReturnType r = F( args->argument );
-
-  generic_delegate_reply_args< ReturnType > reply_args;
-  reply_args.retVal = r;
-  reply_args.descriptor = args->descriptor;
-  
-  Grappa_call_on( args->descriptor.node(), &generic_delegate_reply_am<ArgType, ReturnType, F>, &reply_args );
-}
-
-///
-/// Call F(arg) as a delegated function on the target node, and return the return value.
-/// Blocking operation.
-///
-template < typename ArgType, typename ReturnType, ReturnType (*F)(ArgType) >
-ReturnType Grappa_delegate_func( ArgType arg, Node target ) {
-  delegate_stats.count_op();
-  delegate_stats.count_generic_op();
-  
-  if (target == Grappa_mynode() ) {
-    return F(arg);
-  } else {
-    memory_desc<ReturnType> md;
-    md.done = false;
-
-    ReturnType result;
-    md.data = &result; 
-    md.t = NULL;
-    md.start_time = 0;
-    md.network_time = 0;
-
-    generic_delegate_request_args< ArgType, ReturnType > del_args; 
-    del_args.argument = arg;
-    del_args.descriptor = make_global(&md);
-
-    Grappa_call_on( target, &generic_delegate_request_am<ArgType,ReturnType,F>, &del_args );
-
-    if ( !md.done ) {
-      md.start_time = Grappa_get_timestamp();
-      md.t = CURRENT_THREAD;
-      Grappa_suspend();
-      CHECK( md.done );
-      delegate_stats.record_wakeup_latency( md.start_time, md.network_time );
-    }
-
-    return result;
-  }
-}
-=======
->>>>>>> a82cfbc6
 
 
 #include "Grappa.hpp"
@@ -510,21 +129,4 @@
   } // namespace delegate
 } // namespace Grappa
 
-
-/// Return the size of the request message for this delegate function.
-template < typename ArgType, typename ReturnType >
-size_t Grappa_sizeof_delegate_func_request( ) {
-  generic_delegate_request_args< ArgType, ReturnType > del_args; 
-  // must be called the same way as call_on in Grappa_delegate_func()
-  return Grappa_sizeof_message( &del_args );
-}
-
-/// Return the size of the reply message for this delegate function.
-template < typename ArgType, typename ReturnType >
-size_t Grappa_sizeof_delegate_func_reply( ) {
-  generic_delegate_reply_args< ReturnType > reply_args;
-  // must be called the same way as call_on in generic_delegate_request_am()
-  return Grappa_sizeof_message( &reply_args );
-}
-
 #endif