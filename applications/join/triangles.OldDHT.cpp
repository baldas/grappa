/*
 * Example of:
 * (partial) triangle listing
 *
 * A(x,z) :- R(x,y), R(y,z), R(z,x)
 */


// util includes
#include "Tuple.hpp"
#include "relation_IO.hpp"


// Grappa includes
#include <Grappa.hpp>
#include "MatchesDHT.hpp"
#include <Cache.hpp>
#include <AsyncParallelFor.hpp>

// command line parameters
DEFINE_uint64( numTuples, 32, "Number of tuples to generate" );
DEFINE_string( in, "", "Input file relation" );
DEFINE_bool( print, false, "Print results" );



std::ostream& operator<<( std::ostream& o, const Tuple& t ) {
  o << "T( ";
  for (uint64_t i=0; i<TUPLE_LEN; i++) {
    o << t.columns[i] << ", ";
  }
  o << ")";
}

typedef uint64_t Column;

uint64_t identity_hash( int64_t k ) {
  return k;
}

// local portal to DHT
typedef MatchesDHT<int64_t, Tuple, identity_hash> DHT_type;
DHT_type joinTable;

// local RO copies
GlobalAddress<Tuple> local_tuples;
Column local_joinIndex1, local_joinIndex2, local_joinIndex3;


// TODO: incorporate the edge tuples generation (although only does triples)
void generate_data( GlobalAddress<Tuple> base, size_t num ) {
  forall(base, num, [](GlobalAddress<Tuple> t_g, Tuple * t) {
    Tuple r;
    for ( uint64_t i=0; i<TUPLE_LEN; i++ ) {
      r.columns[i] = rand()%FLAGS_numTuples; 
    }
    *t = r;
  });
}

void scanAndHash( GlobalAddress<Tuple> tuples, size_t num ) {
  forall( tuples, num, [](GlobalAddress<Tuple> t_g, Tuple * t) {
    int64_t key = t->columns[local_joinIndex1];
    Tuple val = *t;

    VLOG(2) << "insert " << key << " | " << val;
    joinTable.insert( key, val );
  });
}

void secondJoin( GlobalAddress<Tuple> start, int64_t iters);

void firstJoin( Tuple * t ) {
}


void printAll( GlobalAddress<Tuple> ts, size_t num ) {
  Tuple storage[num];
  Incoherent<Tuple>::RO c_ts( ts, num, storage );
  for (uint64_t i=0; i<num; i++) {
    VLOG(1) << c_ts[i];
  }
}


void secondJoin( GlobalAddress<Tuple> start, int64_t iters ) {
  Tuple tuples_s[iters];
  Incoherent<Tuple>::RO tuples(start, iters, tuples_s);
  for (int64_t i = 0; i < iters; i++) {

    int64_t key = tuples[i].columns[local_joinIndex3];

    GlobalAddress<Tuple> results;
    size_t num_results = joinTable.lookup( key, &results );

      VLOG(1) << "results key " << key << " (n=" << num_results;
      //printAll( results, num_results );
      forall r in results {
        cache r
        if (r.columns[1] == x1.columns[0]) {
          if (FLAGS_print) {
            VLOG(1) << x1 << " " << r;
          }
        }
      }
       
    }
  }
}
  

LOOP_FUNCTOR(join_f_init2, nid, ((GlobalAddress<Tuple>,tuples)) ((Column,ji1)) ((Column,ji2)) ((Column,ji3)) ) {
  local_tuples = tuples;
  local_joinIndex1 = ji1;
  local_joinIndex2 = ji2;
  local_joinIndex3 = ji3;
}

LOOP_FUNCTION(global_joiner_reset, nid) {
  global_joiner.reset();
}

LOOP_FUNCTION(global_joiner_wait, nid) {
  global_joiner.wait();
}



void join2( GlobalAddress<Tuple> tuples, Column ji1, Column ji2, Column ji3 ) {
  // initialization
  on_all_cores( [tuples, ji1, ji2, ji3] {
    local_tuples = tuples;
    local_joinIndex1 = ji1;
    local_joinIndex2 = ji2;
    local_joinIndex3 = ji3;
  });
    
  // scan tuples and hash join col 1
  VLOG(1) << "Scan tuples, creating index on subject";
  
  double start, end;
  start = Grappa::walltime();
  {
    scanAndHash( tuples, FLAGS_numTuples );
  } 
  end = Grappa::walltime();
  
  VLOG(1) << "insertions: " << (end-start)/FLAGS_numTuples << " per sec";

#if DEBUG
  printAll(tuples, FLAGS_numTuples);
#endif

  // tell the DHT we are done with inserts
  VLOG(1) << "DHT setting to RO";
  DHT_type::set_RO_global( &joinTable );

  // firstJoin contains unsynced nested parallel loops, so require
  // this surrounding join
  
  // FIXME: this synchronization is overly complicated
  start = Grappa::walltime();
  VLOG(1) << "Starting 1st join";
  // we use the system default GlobalCompletionEvent
  forall( tuples, FLAGS_numTuples, [](GlobalAddress<Tuple> t_g, Tuple * t) {
    int64_t key = t->columns[local_joinIndex2];

    GlobalAddress<Tuple> results;
    size_t num_results = joinTable.lookup( key, &results );
    DVLOG(4) << "key " << *t << " finds (" << results << ", " << num_results << ")";
    
    async_parallel_for<Tuple, secondJoin, joinerSpawn<Tuple,secondJoin,ASYNC_PAR_FOR_DEFAULT>, ASYNC_PAR_FOR_DEFAULT >( results, num_results );
    forall_here<unbound,async>(resultsIndex, num_results 

    });

    
  
      end = Grappa::walltime();
  VLOG(1) << "joins: " << (end-start) << " seconds";
}

int main(int argc, char* argv[]) {
  Grappa::init(&argc, &argv);
  Grappa::run([]{

    GlobalAddress<Tuple> tuples = Grappa::global_alloc<Tuple>( FLAGS_numTuples );

<<<<<<< HEAD
    if ( FLAGS_in == "" ) {
      VLOG(1) << "Generating some data";
      generate_data( tuples, FLAGS_numTuples );
    } else {
      VLOG(1) << "Reading data from " << FLAGS_in;
      readTuples( FLAGS_in, tuples, FLAGS_numTuples );
    }
=======
  if ( FLAGS_in == "" ) {
    VLOG(1) << "Generating some data";
    generate_data( tuples, FLAGS_numTuples );
  } else {
    VLOG(1) << "Reading data from " << FLAGS_in;
    readEdges( FLAGS_in, tuples, FLAGS_numTuples );
  }

  DHT_type::init_global_DHT( &joinTable, 64 );

  Column joinIndex1 = 0; // subject
  Column joinIndex2 = 1; // object

  // triangle (assume one index to build)
  triangles( tuples, joinIndex1, joinIndex2, joinIndex2 ); 
}


/// Main() entry
int main (int argc, char** argv) {
    Grappa_init( &argc, &argv ); 
    Grappa_activate();

    Grappa_run_user_main( &user_main, (int*)NULL );
    CHECK( Grappa_done() == true ) << "Grappa not done before scheduler exit";
    Grappa_finish( 0 );
}
>>>>>>> 4e2a3cfe

    DHT_type::init_global_DHT( &joinTable, 64 );

    Column joinIndex1 = 0; // subject
    Column joinIndex2 = 1; // object

    // triangle (assume one index to build)
    triangles( tuples, joinIndex1, joinIndex2, joinIndex2 ); 
  });
  Grappa::finalize();
}<|MERGE_RESOLUTION|>--- conflicted
+++ resolved
@@ -186,15 +186,6 @@
 
     GlobalAddress<Tuple> tuples = Grappa::global_alloc<Tuple>( FLAGS_numTuples );
 
-<<<<<<< HEAD
-    if ( FLAGS_in == "" ) {
-      VLOG(1) << "Generating some data";
-      generate_data( tuples, FLAGS_numTuples );
-    } else {
-      VLOG(1) << "Reading data from " << FLAGS_in;
-      readTuples( FLAGS_in, tuples, FLAGS_numTuples );
-    }
-=======
   if ( FLAGS_in == "" ) {
     VLOG(1) << "Generating some data";
     generate_data( tuples, FLAGS_numTuples );
@@ -210,27 +201,6 @@
 
   // triangle (assume one index to build)
   triangles( tuples, joinIndex1, joinIndex2, joinIndex2 ); 
-}
-
-
-/// Main() entry
-int main (int argc, char** argv) {
-    Grappa_init( &argc, &argv ); 
-    Grappa_activate();
-
-    Grappa_run_user_main( &user_main, (int*)NULL );
-    CHECK( Grappa_done() == true ) << "Grappa not done before scheduler exit";
-    Grappa_finish( 0 );
-}
->>>>>>> 4e2a3cfe
-
-    DHT_type::init_global_DHT( &joinTable, 64 );
-
-    Column joinIndex1 = 0; // subject
-    Column joinIndex2 = 1; // object
-
-    // triangle (assume one index to build)
-    triangles( tuples, joinIndex1, joinIndex2, joinIndex2 ); 
   });
   Grappa::finalize();
 }