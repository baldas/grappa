--- conflicted
+++ resolved
@@ -7,14 +7,9 @@
 
 #include "MessageBase.hpp"
 
-<<<<<<< HEAD
-// Remove this to use new aggregator.
-#define LEGACY_SEND
-=======
 #ifndef ENABLE_RDMA_AGGREGATOR
 #define LEGACY_SEND
 #endif
->>>>>>> fe13c2a6
 
 #include "RDMAAggregator.hpp"
 
@@ -103,4 +98,4 @@
   }
 }
 
-#endif // __MESSAGE_BASE_IMPL_HPP__+#endif