--- conflicted
+++ resolved
@@ -69,13 +69,10 @@
 }
 
 void Aggregator::deaggregate( ) {
-<<<<<<< HEAD
   GRAPPA_FUNCTION_PROFILE( GRAPPA_COMM_GROUP );
-=======
 #ifdef VTRACE
   VT_TRACER("deaggregate");
 #endif
->>>>>>> 3d2d2f16
   StateTimer::enterState_deaggregation();
   while( !received_AM_queue_.empty() ) {
     DVLOG(5) << "deaggregating";
@@ -148,14 +145,11 @@
 }
 
 void Aggregator_deaggregate_am( gasnet_token_t token, void * buf, size_t size ) {
-<<<<<<< HEAD
   GRAPPA_FUNCTION_PROFILE( GRAPPA_COMM_GROUP );
-=======
 #ifdef VTRACE
   VT_TRACER("deaggregate AM");
 #endif
 
->>>>>>> 3d2d2f16
   DVLOG(5) << "received message with size " << size;
   // TODO: too much copying
   Aggregator::ReceivedAM am( size, buf );
