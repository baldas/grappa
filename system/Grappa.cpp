--- conflicted
+++ resolved
@@ -227,20 +227,6 @@
 bool freeze_flag = false;
 
 namespace Grappa {
-<<<<<<< HEAD
-  namespace impl {
-    
-    bool freeze_on_error = false;
-    
-    /// called on failures to backtrace and pause for debugger
-    void failure_function(int ignore = 0) {
-      google::FlushLogFiles(google::GLOG_INFO);
-      // google::DumpStackTrace();
-      if (freeze_on_error) gasnett_freezeForDebuggerErr();
-      gasnet_exit(1);
-    }
-    
-=======
 namespace impl {
 
 void freeze_for_debugger() {
@@ -252,7 +238,6 @@
 
   while( freeze_flag ) {
     sleep(1);
->>>>>>> c95fdd9c
   }
 }
 
@@ -368,18 +353,11 @@
   // for( int i = 0; i < *argc_p; ++i ) {
   //   std::cerr << "Arg " << i << ": " << (*argv_p)[i] << std::endl;
   // }
-<<<<<<< HEAD
-
-  // make sure gasnet is ready to backtrace
-  // gasnett_backtrace_init( (*argv_p)[0] );
-
-=======
   
   if (global_memory_size_bytes == -1) {
     
   }
   
->>>>>>> c95fdd9c
   // help generate unique profile filename
   Grappa::impl::set_exe_name( (*argv_p)[0] );
 
@@ -388,17 +366,9 @@
 
   // activate logging
   google::InitGoogleLogging( *argv_p[0] );
-<<<<<<< HEAD
-  
-  char * env_freeze = getenv("GASNET_FREEZE_ON_ERROR");
-  if (env_freeze && strncmp(env_freeze,"1",1) == 0) freeze_on_error = true;
-  
-  google::OverrideDefaultSignalHandler( &Grappa::impl::failure_function );
-=======
   google::InstallFailureFunction( &Grappa::impl::failure_function );
   
   DVLOG(2) << "Initializing Grappa library....";
->>>>>>> c95fdd9c
 
 #ifdef HEAPCHECK_ENABLE
   VLOG(1) << "heap check enabled";
@@ -461,13 +431,6 @@
   stats_dump_sa.sa_flags = 0;
   stats_dump_sa.sa_handler = &stats_dump_sighandler;
   CHECK_EQ( 0, sigaction( stats_dump_signal, &stats_dump_sa, 0 ) ) << "Stats dump signal handler installation failed.";
-<<<<<<< HEAD
-  struct sigaction sigabrt_sa;
-  sigemptyset( &sigabrt_sa.sa_mask );
-  sigabrt_sa.sa_flags = 0;
-  sigabrt_sa.sa_handler = &gasnet_pause_sighandler;
-  // CHECK_EQ( 0, sigaction( SIGABRT, &sigabrt_sa, 0 ) ) << "SIGABRT signal handler installation failed.";
-=======
 
   // struct sigaction sigabrt_sa;
   // sigemptyset( &sigabrt_sa.sa_mask );
@@ -480,7 +443,6 @@
   sigsegv_sa.sa_flags = 0;
   sigsegv_sa.sa_handler = &Grappa::impl::failure_sighandler;
   CHECK_EQ( 0, sigaction( SIGSEGV, &sigsegv_sa, 0 ) ) << "SIGSEGV signal handler installation failed.";
->>>>>>> c95fdd9c
 
   // Asynchronous IO
   // initialize completed stack
@@ -583,14 +545,8 @@
   auto base_locale_shared_memory_allocated = locale_shared_memory.get_allocated();
 
   global_communicator.activate();
-<<<<<<< HEAD
-  google::InstallFailureSignalHandler();
-  
-  locale_shared_memory.activate();
-=======
   auto communicator_locale_shared_memory_allocated = locale_shared_memory.get_allocated();
 
->>>>>>> c95fdd9c
   global_task_manager.activate();
   auto tasks_locale_shared_memory_allocated = locale_shared_memory.get_allocated();
 
