//  Created by Simon Kahan May 3, 2013
//  Copyright 2013 Simon Kahan. All rights reserved.
#include <stdio.h>
#include <stdlib.h>
#include <string.h>
#ifdef __MTA__
#include <sys/mta_task.h>
#include <machine/mtaops.h>
#include <machine/runtime.h>
#else
#include "compat/xmt-ops.h"
#endif
#include "defs.h"

/// Input: an undirected graph g with unintialized array C$ = g->marks.
/// Output: return number of unique C$ values when C$[i] == C$[j] iff
/// node i and j are connected by an undirected path in g.
/// Workspace: an array V of size NV is used to mark whether nodes
/// have been visited;  A stack holding at most 2*NV integers;
/// A set of pairs of integers, expected size at most quadratic in concurrency.
///
/// The method is in three phases.
/// PHASE I:
/// Colors C$[] full-bits are set empty, visited V[] set false.
/// All vertices v are pushed onto a concurrent (approximate) stack as -v-1.
/// Vertices are popped from the stack until it empties.
/// (1) For a popped value x<0, v=-x-1. If v has not been visited, its color is set to c[v]=v
/// and every one of its unvisited neighbors is visited, colored
/// v and pushed onto the stack.
/// (2) A popped value x>=0 denotes v=x. v has already been visited and had its color set to c[v].
/// Each of v's unvisited neighbors is visited, color set to c[v], and pushed.
/// In both cases (1) & (2), when we see a visited neighbor whose color
/// is different from that of the vertex popped, we record the ordered pair of colors --
/// that of v and of its neighbor, ordered by increasing value, in a
/// hash table.
/// (3) Any popped value x<0, corresponding to v=-x-1 that has been visited is discarded.
/// 
/// PHASE II: 
/// Execute the PRAM hook and compress algorithm on the edges in the hash table.
/// The result is a subset of g's vertices no two of which are in the same component
/// unless their colors are identical.
/// 
/// PHASE III:
/// The visited array is zeroed.
/// All roots are pushed onto a concurrent approximate stack.
/// Vertices are popped from the stack until it empties.
/// For each vertex x having color c, visit each of x's neighbors
/// setting the color of unvisited neighbors to c and pushing them onto
/// the stack.
///
/// Now two vertices share the same color iff they are connected in g.
/// The number of components is the number of x st x == C$[x].
///
static unsigned int hash(int x) {return x*1299227;}
<<<<<<< HEAD
template <class T, int LOG_CONCURRENCY=8> class Set {
=======
template <class T, int LOG_CONCURRENCY=4> class Set {
>>>>>>> 6ba9a2d5
public:
 class T_e {
  public:
   T val;
   T_e * next;
   T_e(T v, T_e* n):val(v),next(n){}
   T_e():val(0),next(0){}
 };
protected:
  const static int width = (1<<LOG_CONCURRENCY);
  T_e * table$[width];
  int64_t count[width];
 public:
  Set() {
    memset(table$,0,sizeof(table$[0])*width);
    memset(count,0,sizeof(*count)*width);
  }
 ~Set() {
   MTA("mta assert parallel")
   for (int i = 0; i < width; i++) {
     T_e * t, * h = table$[i];
     while (h) t = h, h = h->next, delete t;
   }
 }
 void insert(T v) {
   int x = hash(v.key()) % width;
   T_e * p, * h;
   h = readfe(&table$[x]); // lock table list
   p = h;
   while (p && p->val != v) p = p->next;
   if (!p) {
     h = new T_e(v,table$[x]);
     int_fetch_add(&count[x],1);
   }
   table$[x] = h; // unlock table list
 }
 int dump(T* &dumpee) {
   //
   //   for (int i = 0; i < width; i++) {
   //     T_e * p = table$[i];
   //     fprintf(stderr, "%d: ", i);
   //     while (p) {
   //       fprintf(stderr, "(%d %d) ", p->val.x, p->val.y);
   //       p = p->next;
   //     }
   //     fprintf(stderr, "\n");
   //   }
   //
   for (int i = 1; i < width; i++) count[i]+=count[i-1];
   int size = count[width-1];
   dumpee = new T[size];
   MTA("mta assert parallel")
   for (int i = 0; i < width; i++) {
     T_e * t, * h = table$[i];
     while (h != NULL) t = h, h = h->next, dumpee[--count[i]] =t->val, delete t;
     table$[i] = NULL;
   }
   //
   fprintf(stderr, "dump size: %d\n", size);
   //
   return size;
  }
};

template <class T, int64_t EMPTY=0x7fffffffffffffff> class ApproxStack : public Set <T> {
  using Set<T>::width;
  using Set<T>::table$;
  typedef typename Set<T>::T_e T_e;
  // T_e* T_e::new() max waterline will be 2*NV, so should do own mgmt someday
 public:
  static const int64_t empty=EMPTY;
 void push(T v) {
   unsigned int x = hash(MTA_CLOCK(0)) % width;
   T_e * t;
   t = new T_e(v,0);
   t->next = readfe(&table$[x]); // lock table list
   table$[x] = t; // unlock table list
 }
 T pop() {
   T t;
   T_e * tp;
   unsigned int x = hash(MTA_CLOCK(0)) % width;
   for (int i = 0; i < width; i++) {
     tp = readfe(&table$[x]);
     if (tp) {
       table$[x] = tp->next;
       t = tp->val;
       delete tp;
       return t;
     }
     else table$[x] = tp;
     x = (x+1) % width;
   }
   return empty;
}
 void insert(T v) {push(v);}
};

template <typename T> class Pair {
public:
  T x,y;
  Pair(T x, T y):x(x),y(y){};
  Pair():x(0),y(0){};
  int key() {return ((int)x)^((int)y);}
  bool operator!=(Pair<T> b) {
    return ((x!=b.x)||(y!=b.y));
  }
};
		       
class ConnectedComponents {
  graph * g;
  Set < Pair < graphint > > InducedGraph;
  ApproxStack <graphint> Q;
  int64_t * V; //visited array
  graphint * C$; //colors of vertices
  int64_t count; //ends up with number of connected components

// visit vertex i's neighbors, propagating its color, pushing newly visited neighbors onto queue
  void explore(graphint v) {
    graphint color;
    if (v < 0) {
      v = -v-1;
      if (!int_fetch_add(&V[v],1)) {//v not visited
	C$[v] = color = v;
      } else return;
    } else {
      color = C$[v]; //no race possible because v's color is set before pushed
    }
    //visit neighbors of v
    graphint first = g->edgeStart[v];
    graphint lastP1 = g->edgeStart[v+1];
    for (graphint j = first; j < lastP1; j++) {
      int64_t nv = g->endVertex[j];
      graphint nv_color;
      if (!int_fetch_add(&V[nv], 1)) {//nv not visited
	C$[nv] = color; //mta sets full, avoids race of visited but invalid color
	Q.push(nv);
      }
      else if ((nv_color = readff(&C$[nv])) != color) { //wait for color to be set, probably is
	if (nv_color > color) InducedGraph.insert(Pair<graphint>(color,nv_color));
	else InducedGraph.insert(Pair<graphint>(nv_color,color));
      }
    }
  }
public:
  ConnectedComponents(graph *G) {
    g = G;
    count = 0;
  
    const graphint NV = g->numVertices;
    C$ = g->marks;
    V = new int64_t[NV];
    int num_procs = mta_get_num_teams();

    // PHASE I    
    for (color_t i = 0; i < NV; ++i) {
      purge(&C$[i]);
      V[i] = 0;
      Q.push(-i-1);
    }
    
    MTA("mta assert parallel")
    MTA("mta loop future")
    for (int i = 0; i < 100*num_procs; i++) {
      graphint t;
      while((t = Q.pop())!=Q.empty) explore(t);
    }

    // PHASE II
    Pair<graphint> * ig;
    int HNE = InducedGraph.dump(ig);//directed edge pairs

    //
    //    for (int i = 0; i < HNE; i++) {
    //      fprintf(stderr, "(%d %d) ", ig[i].x, ig[i].y);
    //    }
    //    fprintf(stderr, "\n");
    //

    // If it's worth it, we could unload verts into a Set<graphint>
    // then dump into an HV array and save some work in the
    // Compress loop iterating over HV instead of HNE.
    
    bool nchanged;
    do {
      nchanged = false;
      // Hook -- remember if there's an edge (i,j), (j,i) is implicit
      MTA("mta assert parallel")
      for (graphint k = 0; k < HNE; ++k) {
	Pair<graphint> e = ig[k];
	int i = e.x, j = e.y;
	if (C$[i] < C$[j] && C$[j] == C$[C$[j]]) {
	  C$[C$[j]] = C$[i];
	  nchanged = true;
	} else {
	  if (C$[j] < C$[i] && C$[i] == C$[C$[i]]) {
	    C$[C$[i]] = C$[j];
	    nchanged = true;
	  }
	}
      }
      // Compress -- we do redundant work here; asymptotics are unchanged
      MTA("mta assert parallel")
      for (graphint k = 0; k < HNE; ++k) {
        Pair<graphint> e = ig[k];
	int i = e.x, j = e.y;
	while (C$[i] != C$[C$[i]]) {
	  nchanged = true;
	  C$[i] = C$[C$[i]];
	}
	while (C$[j] != C$[C$[j]]) {
	  nchanged = true;
	  C$[j] = C$[C$[j]];
	}
      }
    } while (nchanged);
    
    // PHASE III

    MTA("mta assert parallel")
    for (int i = 0; i < HNE; i++) {
      Pair<graphint> e = ig[i];
      Q.push(e.x); Q.push(e.y);
    }
    for (int i = 0; i < NV; i++) V[i] = 0;

    MTA("mta assert parallel")
    MTA("mta loop future")
    for (int i = 0; i < 100*num_procs; i++) {
      graphint t;
      while((t = Q.pop())!=Q.empty) explore(t);
    }

    //    delete ig;   
  }

  graphint num_components() {
    graphint num = 0;
    graphint NV = g->numVertices;
    //for (int i =0; i < NV; i++) fprintf(stderr, "%d ", C$[i]); fprintf(stderr, "\n");
    for (int i = 0; i < NV; i++) if (C$[i] == i) num++;
    return num;
  }
};

extern "C" graphint connectedComponents(graph * g) {
  ConnectedComponents * cc = new ConnectedComponents(g);
  return cc->num_components();
}<|MERGE_RESOLUTION|>--- conflicted
+++ resolved
@@ -52,11 +52,7 @@
 /// The number of components is the number of x st x == C$[x].
 ///
 static unsigned int hash(int x) {return x*1299227;}
-<<<<<<< HEAD
 template <class T, int LOG_CONCURRENCY=8> class Set {
-=======
-template <class T, int LOG_CONCURRENCY=4> class Set {
->>>>>>> 6ba9a2d5
 public:
  class T_e {
   public:
