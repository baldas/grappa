
#include <signal.h>

#ifdef HEAPCHECK
#include <gperftools/heap-checker.h>
#endif

#include "SoftXMT.hpp"
#include "GlobalMemory.hpp"
#include "tasks/Task.hpp"
#include "ForkJoin.hpp"
#include "Cache.hpp"
#include "PerformanceTools.hpp"
<<<<<<< HEAD
#include "tasks/GlobalQueue.hpp"
=======
#include "Collective.hpp"
>>>>>>> d348d441

#ifndef SHMMAX
#error "no SHMMAX defined for this system -- look it up with the command: `sysctl -A | grep shm`"
#endif

#ifdef VTRACE
#include <vt_user.h>
#endif

// command line arguments
DEFINE_bool( steal, true, "Allow work-stealing between public task queues");
DEFINE_int32( chunk_size, 10, "Amount of work to publish or steal in multiples of" );
DEFINE_int32( cancel_interval, 1, "Interval for notifying others of new work" );
DEFINE_uint64( num_starting_workers, 4, "Number of starting workers in task-executer pool" );

DECLARE_bool( global_queue );

static Thread * barrier_thread = NULL;

Thread * master_thread;
static Thread * user_main_thr;

/// Flag to tell this node it's okay to exit.
bool SoftXMT_done_flag;

double tick_rate = 0.0;

Node * node_neighbors;

#ifdef HEAPCHECK
HeapLeakChecker * SoftXMT_heapchecker = 0;
#endif

void SoftXMT_take_profiling_sample() {
  global_aggregator.stats.profiling_sample();
  global_communicator.stats.profiling_sample();
  global_task_manager.stats.profiling_sample();
  global_scheduler.stats.profiling_sample();
  delegate_stats.profiling_sample();
  cache_stats.profiling_sample();

  // print user-registered stats
  SoftXMT_profiling_sample_user();
}

static void poller( Thread * me, void * args ) {
  StateTimer::setThreadState( StateTimer::COMMUNICATION );
  StateTimer::enterState_communication();
  while( !SoftXMT_done() ) {
    global_scheduler.stats.sample();
    global_task_manager.stats.sample();

    SoftXMT_poll();
    if (barrier_thread) {
      if (global_communicator.barrier_try()) {
        SoftXMT_wake(barrier_thread);
        barrier_thread = NULL;
      }
    }
    SoftXMT_yield_periodic();
  }
  VLOG(5) << "polling Thread exiting";
}

// handler for dumping stats on a signal
static int stats_dump_signal = SIGUSR2;
static void stats_dump_sighandler( int signum ) {
  // TODO: make this set a flag and have scheduler check and dump.
  SoftXMT_dump_stats();

  // instantaneous state
  LOG(INFO) << global_scheduler;
  LOG(INFO) << global_task_manager;
}

// handler for SIGABRT override
static void sigabrt_sighandler( int signum ) {
  raise( SIGUSR1 );
}

DECLARE_bool( global_memory_use_hugepages );

/// Initialize SoftXMT components. We are not ready to run until the
/// user calls SoftXMT_activate().
void SoftXMT_init( int * argc_p, char ** argv_p[], size_t global_memory_size_bytes)
{
  // help generate unique profile filename
  SoftXMT_set_profiler_argv0( (*argv_p)[0] );

  // parse command line flags
  google::ParseCommandLineFlags(argc_p, argv_p, true);

  // activate logging
  google::InitGoogleLogging( *argv_p[0] );
  google::InstallFailureSignalHandler( );

  DVLOG(1) << "Initializing SoftXMT library....";
#ifdef HEAPCHECK
  SoftXMT_heapchecker = new HeapLeakChecker("SoftXMT");
#endif

  // how fast do we tick?
  SoftXMT_tick();
  SoftXMT_tick();
  SoftXMT_Timestamp start_ts = SoftXMT_get_timestamp();
  double start = SoftXMT_walltime();
  // now go do other stuff for a while
  
  // set up stats dump signal handler
  struct sigaction stats_dump_sa;
  sigemptyset( &stats_dump_sa.sa_mask );
  stats_dump_sa.sa_flags = 0;
  stats_dump_sa.sa_handler = &stats_dump_sighandler;
  CHECK_EQ( 0, sigaction( stats_dump_signal, &stats_dump_sa, 0 ) ) << "Stats dump signal handler installation failed.";
  struct sigaction sigabrt_sa;
  sigemptyset( &sigabrt_sa.sa_mask );
  sigabrt_sa.sa_flags = 0;
  sigabrt_sa.sa_handler = &sigabrt_sighandler;
  CHECK_EQ( 0, sigaction( SIGABRT, &sigabrt_sa, 0 ) ) << "SIGABRT signal handler installation failed.";

  // initialize Tau profiling groups
  generate_profile_groups();

  // initializes system_wide global_communicator
  global_communicator.init( argc_p, argv_p );

  //  initializes system_wide global_aggregator
  global_aggregator.init();

  // by default, will allocate as much shared memory as it is
  // possible to evenly split among the processors on a node
  if (global_memory_size_bytes == -1) {
    int64_t nnode = atoi(getenv("SLURM_NNODES"));
    int64_t ppn = atoi(getenv("SLURM_NTASKS_PER_NODE"));
    int64_t bytes_per_proc = SHMMAX / ppn;
    
    // be aware of hugepages
    // Each core should ask for a multiple of 1GB hugepages
    // and the whole node should ask for no more than the total pages available
    if ( FLAGS_global_memory_use_hugepages ) {
      int64_t pages_per_proc = bytes_per_proc / (1L << 30);
      int64_t new_bpp = pages_per_proc * (1L << 30);
      VLOG_IF(1, bytes_per_proc != new_bpp) << "With ppn=" << ppn << ", can only allocate " 
                                            << pages_per_proc*ppn << " / " << SHMMAX / (1L << 30) << " 1GB huge pages per node";
      bytes_per_proc = new_bpp;
    }

    int64_t bytes = nnode * ppn * bytes_per_proc;
    int64_t bytes_per_node = ppn * bytes_per_proc;
    DVLOG(2) << "bpp = " << bytes_per_proc << ", bytes = " << bytes << ", bytes_per_node = " << bytes_per_node << ", SHMMAX = " << SHMMAX;
    VLOG(1) << "nnode: " << nnode << ", ppn: " << ppn << ", iBs/node: " << log2((double)bytes_per_node) << ", total_iBs: " << log2((double)bytes);
    global_memory_size_bytes = bytes;
  }

  VLOG(1) << "global_memory_size_bytes = " << global_memory_size_bytes;

  // initializes system_wide global_memory pointer
  global_memory = new GlobalMemory( global_memory_size_bytes );

  SoftXMT_done_flag = false;

  // process command line args for Tau
  //TAU_INIT( argc_p, argv_p );
#ifdef GRAPPA_TRACE
  TAU_PROFILE_SET_NODE(SoftXMT_mynode());
#endif

  //TODO: options for local stealing
  node_neighbors = new Node[SoftXMT_nodes()];
  for ( Node nod=0; nod < SoftXMT_nodes(); nod++ ) {
    node_neighbors[nod] = nod;
  }

  // start threading layer
  master_thread = thread_init();
  VLOG(1) << "Initializing tasking layer."
           << " steal=" << FLAGS_steal
           << " num_starting_workers=" << FLAGS_num_starting_workers
           << " chunk_size=" << FLAGS_chunk_size
           << " cbint=" << FLAGS_cancel_interval;
  global_task_manager.init( FLAGS_steal, SoftXMT_mynode(), node_neighbors, SoftXMT_nodes(), FLAGS_chunk_size, FLAGS_cancel_interval ); //TODO: options for local stealing
  global_scheduler.init( master_thread, &global_task_manager );
  global_scheduler.periodic( thread_spawn( master_thread, &global_scheduler, &poller, NULL ) );

  SoftXMT_tick();
  SoftXMT_Timestamp end_ts = SoftXMT_get_timestamp();
  double end = SoftXMT_walltime();
  tick_rate = (double) (end_ts - start_ts) / (end-start);
}


/// Activate SoftXMT network layer and enter barrier. After this,
/// arbitrary communication is allowed.
void SoftXMT_activate() 
{
  DVLOG(1) << "Activating SoftXMT library....";
  global_communicator.activate();
  SoftXMT_barrier();
}

void SoftXMT_barrier_suspending() {
  global_communicator.barrier_notify();
  barrier_thread = CURRENT_THREAD;
  SoftXMT_suspend();
}


///
/// Thread management routines
///

/// Spawn a user function. TODO: get return values working
/// TODO: remove Thread * arg
inline Thread * SoftXMT_spawn( void (* fn_p)(Thread *, void *), void * args )
{
  Thread * th = thread_spawn( global_scheduler.get_current_thread(), &global_scheduler, fn_p, args );
  global_scheduler.ready( th );
  DVLOG(5) << "Spawned Thread " << th;
  return th;
}


static bool global_queue_initialized = false;
// fork-join function for SoftXMT_initialize_global_queue
LOOP_FUNCTION( initialize_global_queue_func, nid ) {
  GlobalQueue<Task>::global_queue.init();
  global_queue_initialized = true;
}

/// Initialize global queue for load balancing.
/// Must be called in user_main
void SoftXMT_global_queue_initialize() {
  if ( FLAGS_global_queue ) {
    initialize_global_queue_func f;
    fork_join_custom( &f );
  }
}

bool SoftXMT_global_queue_isInit() {
  return global_queue_initialized;
}


///
/// Job exit routines
///

/// Check whether we are ready to exit.
bool SoftXMT_done() {
  return SoftXMT_done_flag;
}

//// termination fork join declaration
//LOOP_FUNCTION(signal_task_termination_func,nid) {
//    global_task_manager.signal_termination();
//}
static void signal_task_termination_am( int * ignore, size_t isize, void * payload, size_t payload_size ) {
    global_task_manager.signal_termination();
}

/// User main done
void SoftXMT_end_tasks() {
  // send task termination signal
  CHECK( SoftXMT_mynode() == 0 );
  for ( Node n = 1; n < SoftXMT_nodes(); n++ ) {
      int ignore = 0;
      SoftXMT_call_on( n, &signal_task_termination_am, &ignore );
      SoftXMT_flush( n );
  }
  signal_task_termination_am( NULL, 0, NULL, 0 );
}


///// Active message to tell this node it's okay to exit.
//static void SoftXMT_mark_done_am( void * args, size_t args_size, void * payload, size_t payload_size ) {
//  VLOG(5) << "mark done";
//  SoftXMT_done_flag = true;
//}

/// Tell all nodes that we are ready to exit
/// This will terminate the automatic portions of the communication layer
void SoftXMT_signal_done ( ) { 
    VLOG(5) << "mark done";
    SoftXMT_done_flag = true;
}

void SoftXMT_reset_stats() {
  global_aggregator.reset_stats();
  global_communicator.reset_stats();
  global_scheduler.reset_stats();
  global_task_manager.reset_stats();
  delegate_stats.reset();
  cache_stats.reset();
 
  SoftXMT_reset_user_stats(); 
}

LOOP_FUNCTION(reset_stats_func,nid) {
  SoftXMT_reset_stats();
}
void SoftXMT_reset_stats_all_nodes() {
  reset_stats_func f;
  fork_join_custom(&f);
}


/// Dump statistics
void SoftXMT_dump_stats() {
  std::cout << "SoftXMTStats { tick_rate: " << tick_rate << " }" << std::endl;
  global_aggregator.dump_stats();
  global_communicator.dump_stats();
  global_task_manager.dump_stats();
  global_scheduler.dump_stats();
  delegate_stats.dump();
  cache_stats.dump();
}

LOOP_FUNCTION(dump_stats_func,nid) {
  SoftXMT_dump_stats();
}
void SoftXMT_dump_stats_all_nodes() {
  dump_stats_func f;
  fork_join_custom(&f);
}


///
/// Statistics reduction
///
#define STAT_REDUCE(statType, stat) (statType) SoftXMT_allreduce_noinit<statType, statType::reduce>( (stat) )
#define STAT_FUNC( name, statType, stat ) \
  LOOP_FUNCTOR( name, nid, ((statType*, resultAddress)) ) { \
    statType result = STAT_REDUCE( statType, (stat) ); \
    if ( nid == 0 ) { \
      *resultAddress = result; \
    } \
  }
#define STAT_FORK_AND_DUMP(name, statType) { \
  statType result; \
  name f; \
  f.resultAddress = &result; \
  fork_join_custom(&f); \
  result.dump(); \
}


STAT_FUNC(schedulerstat_func, TaskingScheduler::TaskingSchedulerStatistics, global_scheduler.stats );
STAT_FUNC(aggregatorstat_func, AggregatorStatistics, global_aggregator.stats );
STAT_FUNC(commstat_func, CommunicatorStatistics, global_communicator.stats );
STAT_FUNC(taskmanagerstat_func, TaskManager::TaskStatistics, global_task_manager.stats );
STAT_FUNC(stealstat_func, StealStatistics, global_task_manager.stealStats() );


static void reduce_stats_and_dump() {
  CHECK( SoftXMT_mynode() == 0 );
  STAT_FORK_AND_DUMP(aggregatorstat_func, AggregatorStatistics)
  STAT_FORK_AND_DUMP(commstat_func, CommunicatorStatistics)
  STAT_FORK_AND_DUMP(taskmanagerstat_func, TaskManager::TaskStatistics)
  STAT_FORK_AND_DUMP(schedulerstat_func, TaskingScheduler::TaskingSchedulerStatistics)
  STAT_FORK_AND_DUMP(stealstat_func, StealStatistics)
}

void SoftXMT_merge_and_dump_stats() {
  reduce_stats_and_dump();
}




void SoftXMT_dump_task_series() {
	global_scheduler.stats.print_active_task_log();
}


/// Finish the job. 
/// 
/// If we've already been notified that we can exit, enter global
/// barrier and then clean up. If we have not been notified, then
/// notify everyone else, enter the barrier, and then clean up.
void SoftXMT_finish( int retval )
{
  SoftXMT_signal_done(); // this may be overkill (just set done bit?)

  //TAU_PROFILE_EXIT("Tau_profile_exit called");
  SoftXMT_barrier();

  DVLOG(1) << "Cleaning up SoftXMT library....";

  StateTimer::finish();

  global_task_manager.finish();
  global_aggregator.finish();
  global_communicator.finish( retval );
 
//  SoftXMT_dump_stats();

  // probably never get here (depending on communication layer)

  destroy_thread( master_thread );

  if (global_memory) delete global_memory;

#ifdef HEAPCHECK
  assert( SoftXMT_heapchecker->NoLeaks() );
#endif
  
}<|MERGE_RESOLUTION|>--- conflicted
+++ resolved
@@ -11,11 +11,8 @@
 #include "ForkJoin.hpp"
 #include "Cache.hpp"
 #include "PerformanceTools.hpp"
-<<<<<<< HEAD
 #include "tasks/GlobalQueue.hpp"
-=======
 #include "Collective.hpp"
->>>>>>> d348d441
 
 #ifndef SHMMAX
 #error "no SHMMAX defined for this system -- look it up with the command: `sysctl -A | grep shm`"
