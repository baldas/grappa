--- conflicted
+++ resolved
@@ -220,13 +220,10 @@
     // PHASE II
     Pair<graphint> * ig;
     int HNE = InducedGraph.dump(ig);//directed edge pairs
-<<<<<<< HEAD
-=======
     for (int i = 0; i < HNE; i++) {
       fprintf(stderr, "(%d %d) ", ig[i].x, ig[i].y);
     }
     fprintf(stderr, "\n");
->>>>>>> c3d62731
     // If it's worth it, we could unload verts into a Set<graphint>
     // then dump into an HV array and save some work in the
     // Compress loop iterating over HV instead of HNE.
