--- conflicted
+++ resolved
@@ -59,11 +59,7 @@
   f.max = &max;
   fork_join_onenode(&f, myblock.start, myblock.end);
     
-<<<<<<< HEAD
-  maxvtx = SoftXMT_allreduce<int64_t, collective_max, 0>( max );
-=======
-  maxvtx = Grappa_collective_reduce(&collective_max, 0, max, -1);
->>>>>>> d647edc4
+  maxvtx = Grappa_allreduce<int64_t, collective_max, 0>( max );
   nv = maxvtx+1;
 }
 
