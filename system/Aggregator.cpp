
#include <gflags/gflags.h>

#include "Aggregator.hpp"
#include "SoftXMT.hpp"
#include <csignal>

#include "PerformanceTools.hpp"

/// command line options for Aggregator
DEFINE_int64( aggregator_autoflush_ticks, 1000, "number of ticks to wait before autoflushing aggregated active messages");

/// global Aggregator instance
Aggregator global_aggregator;

#ifdef STL_DEBUG_ALLOCATOR
DEFINE_int64( aggregator_access_control_signal, SIGUSR2, "signal used to toggle aggregator queue access control");
bool aggregator_access_control_active = false;
static void aggregator_toggle_access_control_sighandler( int signum ) {
  aggregator_access_control_active = ~aggregator_access_control_active;
}

#endif

// Construct Aggregator.
Aggregator::Aggregator( ) 
  : max_nodes_( -1 )
  , buffers_( )
  , route_map_( )
  , previous_timestamp_( 0L )
  , least_recently_sent_( )
  , aggregator_deaggregate_am_handle_( -1 )
#ifdef VTRACE_FULL
  , tag_( -1 )
  , vt_agg_commid_( VT_COMM_DEF( "Aggregator" ) )
#endif
  , stats()
{ 
#ifdef STL_DEBUG_ALLOCATOR
  struct sigaction access_control_toggle_sa;
  sigemptyset( &access_control_toggle_sa.sa_mask );
  access_control_toggle_sa.sa_flags = 0;
  access_control_toggle_sa.sa_handler = &aggregator_toggle_access_control_sighandler;
  CHECK_EQ( 0, sigaction( FLAGS_aggregator_access_control_signal, &access_control_toggle_sa, 0 ) ) 
    << "Aggregator access control signal handler installation failed.";
  if( aggregator_access_control_active ) STLMemDebug::BaseAllocator::getMemMgr().setAccessMode(STLMemDebug::memReadOnly);
#endif
}

void Aggregator_deaggregate_am( gasnet_token_t token, void * buf, size_t size );

void Aggregator::init() {
  max_nodes_ = global_communicator.nodes();
  aggregator_deaggregate_am_handle_ = global_communicator.register_active_message_handler( &Aggregator_deaggregate_am );
  buffers_.resize( max_nodes_ - buffers_.size() );
  route_map_.resize( max_nodes_ - route_map_.size() );
  // initialize route map
  for( Node i = 0; i < max_nodes_; ++i ) {
    route_map_[i] = i;
  }
#ifdef VTRACE_FULL
  tag_ = global_communicator.mynode();
#endif
}

Aggregator::~Aggregator() {
#ifdef STL_DEBUG_ALLOCATOR
  STLMemDebug::BaseAllocator::getMemMgr().setAccessMode(STLMemDebug::memReadWrite);
#endif
}

void Aggregator::deaggregate( ) {
<<<<<<< HEAD
  GRAPPA_FUNCTION_PROFILE( GRAPPA_COMM_GROUP );
#ifdef VTRACE
=======
#ifdef VTRACE_FULL
>>>>>>> 26ffa4ba
  VT_TRACER("deaggregate");
#endif
  StateTimer::enterState_deaggregation();
  while( !received_AM_queue_.empty() ) {
    DVLOG(5) << "deaggregating";
    // TODO: too much copying
    ReceivedAM amp = received_AM_queue_.front();

#ifdef STL_DEBUG_ALLOCATOR
    if( aggregator_access_control_active ) STLMemDebug::BaseAllocator::getMemMgr().setAccessMode(STLMemDebug::memReadWrite);
#endif
    received_AM_queue_.pop();
#ifdef STL_DEBUG_ALLOCATOR
    if( aggregator_access_control_active ) STLMemDebug::BaseAllocator::getMemMgr().setAccessMode(STLMemDebug::memReadOnly);
#endif

    DVLOG(5) << "deaggregating message of size " << amp.size_;
    uintptr_t msg_base = reinterpret_cast< uintptr_t >( amp.buf_ );
    for( int i = 0; i < amp.size_; ) {
      AggregatorGenericCallHeader * header = reinterpret_cast< AggregatorGenericCallHeader * >( msg_base );
      AggregatorAMHandler fp = reinterpret_cast< AggregatorAMHandler >( header->function_pointer );
      void * args = reinterpret_cast< void * >( msg_base + 
                                                sizeof( AggregatorGenericCallHeader ) );
      void * payload = reinterpret_cast< void * >( msg_base +
                                                   sizeof( AggregatorGenericCallHeader ) +
                                                   header->args_size );
      if( header->destination == gasnet_mynode() ) { // for us?
          
	stats.record_deaggregation( sizeof( AggregatorGenericCallHeader ) + header->args_size + header->payload_size );
          // trace fine-grain communication
#ifdef GRAPPA_TRACE
          if (FLAGS_record_grappa_events) {
              // TODO: good candidate for TAU_CONTEXT_EVENT
              int fn_p_tag = aggregator_trace_tag( fp );
              TAU_TRACE_RECVMSG(fn_p_tag, header->source, header->args_size + header->payload_size );
          }
#endif

#ifdef VTRACE_FULL
	  {
	    VT_RECV( vt_agg_commid_, header->tag, sizeof( AggregatorGenericCallHeader ) + header->args_size + header->payload_size );
	  }
#endif


        DVLOG(5) << "calling " << *header 
                << " with args " << args
                << " and payload " << payload;
      
        {   
            GRAPPA_PROFILE( deag_func_timer, "deaggregate execution", "", GRAPPA_USERAM_GROUP );
            fp( args, header->args_size, payload, header->payload_size ); // execute
        } 
      } else { // not for us, so forward towards destination
        DVLOG(5) << "forwarding " << *header
                << " with args " << args
                << " and payload " << payload;
	stats.record_forward( sizeof( AggregatorGenericCallHeader ) + header->args_size + header->payload_size );
        SoftXMT_call_on( header->destination, fp, args, header->args_size, payload, header->payload_size );
      }
      i += sizeof( AggregatorGenericCallHeader ) + header->args_size + header->payload_size;
      msg_base += sizeof( AggregatorGenericCallHeader ) + header->args_size + header->payload_size;
    }
  }
}
  
  
void Aggregator::finish() {
#ifdef STL_DEBUG_ALLOCATOR
  LOG(INFO) << "Cleaning up access control....";
  STLMemDebug::BaseAllocator::getMemMgr().setAccessMode(STLMemDebug::memReadWrite);
#endif
}

void Aggregator_deaggregate_am( gasnet_token_t token, void * buf, size_t size ) {
<<<<<<< HEAD
  GRAPPA_FUNCTION_PROFILE( GRAPPA_COMM_GROUP );
#ifdef VTRACE
=======
#ifdef VTRACE_FULL
>>>>>>> 26ffa4ba
  VT_TRACER("deaggregate AM");
#endif

  DVLOG(5) << "received message with size " << size;
  // TODO: too much copying
  Aggregator::ReceivedAM am( size, buf );
#ifdef STL_DEBUG_ALLOCATOR
  if( aggregator_access_control_active ) STLMemDebug::BaseAllocator::getMemMgr().setAccessMode(STLMemDebug::memReadWrite);
#endif
  global_aggregator.received_AM_queue_.push( am );
#ifdef STL_DEBUG_ALLOCATOR
  if( aggregator_access_control_active ) STLMemDebug::BaseAllocator::getMemMgr().setAccessMode(STLMemDebug::memReadOnly);
#endif

}

void AggregatorStatistics::merge_am(AggregatorStatistics * other, size_t sz, void* payload, size_t psz) {
  global_aggregator.stats.merge(other);
}<|MERGE_RESOLUTION|>--- conflicted
+++ resolved
@@ -70,12 +70,8 @@
 }
 
 void Aggregator::deaggregate( ) {
-<<<<<<< HEAD
   GRAPPA_FUNCTION_PROFILE( GRAPPA_COMM_GROUP );
-#ifdef VTRACE
-=======
 #ifdef VTRACE_FULL
->>>>>>> 26ffa4ba
   VT_TRACER("deaggregate");
 #endif
   StateTimer::enterState_deaggregation();
@@ -151,12 +147,8 @@
 }
 
 void Aggregator_deaggregate_am( gasnet_token_t token, void * buf, size_t size ) {
-<<<<<<< HEAD
   GRAPPA_FUNCTION_PROFILE( GRAPPA_COMM_GROUP );
-#ifdef VTRACE
-=======
 #ifdef VTRACE_FULL
->>>>>>> 26ffa4ba
   VT_TRACER("deaggregate AM");
 #endif
 
