// Copyright 2010-2012 University of Washington. All Rights Reserved.
// LICENSE_PLACEHOLDER
// This software was created with Government support under DE
// AC05-76RL01830 awarded by the United States Department of
// Energy. The Government has certain rights in the software.

#ifndef TASK_HPP
#define TASK_HPP

#include <iostream>
#include <deque>
#include "StealQueue.hpp"
#include "Thread.hpp"
#include "StatisticsTools.hpp"

#ifdef VTRACE
#include <vt_user.h>
#endif
#ifdef VTRACE_SAMPLED
#include <vt_user.h>
#endif

<<<<<<< HEAD
#define publicQ StealQueue<Task>::steal_queue

=======
// forward declaration of Grappa Node
>>>>>>> d647edc4
typedef int16_t Node;

/// Represents work to be done. 
/// A function pointer and 3 64-bit arguments.
class Task {

  private:
    // function pointer that takes three arbitrary 64-bit (ptr-size) arguments
    void (* fn_p)(void*,void*,void*);
    
    // 3 64-bit arguments
    // This fixed number of arguments is useful for common uses
    void* arg0;
    void* arg1;
    void* arg2;

    std::ostream& dump ( std::ostream& o ) const {
      return o << "Task{"
               << " fn_p=" << fn_p
               << ", arg0=" << std::dec << arg0
               << ", arg1=" << std::dec << arg1
               << ", arg2=" << std::dec << arg2
               << "}";
    }

  public:
    /// Default constructor; only used for making space for copying
    Task () {}

    /// New task creation constructor.
    /// 
    /// @param fn_p function pointer taking three 64-bit arguments, no return value
    /// @param arg0 first task argument
    /// @param arg1 second task argument
    /// @param arg2 third task argument
    Task (void (* fn_p)(void*, void*, void*), void* arg0, void* arg1, void* arg2) 
      : fn_p ( fn_p )
        , arg0 ( arg0 )
        , arg1 ( arg1 )
        , arg2 ( arg2 ) { }

    /// Execute the task.
    /// Calls the function pointer on the provided arguments.
    void execute( ) {
      CHECK( fn_p!=NULL ) << "fn_p=" << (void*)fn_p << "\narg0=" << (void*)arg0 << "\narg1=" << (void*)arg1 << "\narg2=" << (void*)arg2;
      fn_p( arg0, arg1, arg2 );  // NOTE: this executes 1-parameter function's with 3 args
    }

    friend std::ostream& operator<<( std::ostream& o, const Task& t );
};

/// Convenience function for creating a new task.
/// This function is callable as type-safe but creates an anonymous task object.
/// 
/// @tparam A0 first argument type
/// @tparam A1 second argument type
/// @tparam A2 third argument type
/// 
/// @param arg0 first task argument
/// @param arg1 second task argument
/// @param arg2 third task argument
///
/// @return a new anonymous-type task
template < typename A0, typename A1, typename A2 >
static Task createTask( void (*fn_p)(A0, A1, A2), A0 arg0, A1 arg1, A2 arg2 ) {
  Task t( reinterpret_cast< void (*) (void*, void*, void*) >( fn_p ), (void*)arg0, (void*)arg1, (void*)arg2 );
  return t;
}

/// Keeps track of tasks, pairing workers with tasks, and load balancing.
class TaskManager {
<<<<<<< HEAD
    private:
        std::deque<Task> privateQ; 
        /* global steal_queue StealQueue<Task> publicQ; */

        bool workDone;
       
        bool all_terminate;

        bool doSteal;    // stealing on/off
        bool doShare;    // sharing on/off
        bool doGQ;       // global queue on/off
        bool stealLock;  // steal lock
        bool wshareLock; // work share lock
        bool gqPushLock;     // global queue push lock
        bool gqPullLock;     // global queue pull lock

        // to support hierarchical dynamic load balancing
        Node localId;
        Node* neighbors;
        Node numLocalNodes;
        int64_t nextVictimIndex;

        // steal parameters
        int chunkSize;
        
        /// Flags to save whether a worker thinks there
        /// could be work or if other workers should not
        /// also try.
        bool sharedMayHaveWork;
       
        bool publicHasEle() const {
            return publicQ.depth() > 0;
        }

        bool privateHasEle() const {
            return !privateQ.empty();
        }
        
        // "queue" operations
        bool tryConsumeLocal( Task * result );
        bool tryConsumeShared( Task * result );
        bool waitConsumeAny( Task * result );

        // helper operations; called each in once place
        // for sampling profiler to distinguish code by function
        void checkPull();
        void tryPushToGlobal();
        void checkWorkShare();
        
        
        std::ostream& dump( std::ostream& o ) const {
            return o << "TaskManager {" << std::endl
                << "  publicQ: " << publicQ.depth( ) << std::endl
                << "  privateQ: " << privateQ.size() << std::endl
                << "  work-may-be-available? " << available() << std::endl
                << "  sharedMayHaveWork: " << sharedMayHaveWork << std::endl
                << "  workDone: " << workDone << std::endl
                << "  stealLock: " << stealLock << std::endl
                << "  wshareLock: " << wshareLock << std::endl
                << "}";
        }
=======
  private:
    /// queue for tasks assigned specifically to this Node
    std::deque<Task> privateQ; 

    /// local queue for being part of global task pool
    StealQueue<Task> publicQ;

    /// indicates that all tasks *should* be finished
    /// and termination can occur
    bool workDone;
        
    /// stealing on/off
    bool doSteal;   
>>>>>>> d647edc4

    /// steal lock
    bool stealLock;

    /// machine-local id (to support hierarchical dynamic load balancing)
    Node localId;

<<<<<<< HEAD
    public:
        class TaskStatistics {
            private:
                uint64_t single_steal_successes_;
                TotalStatistic steal_amt_;
                uint64_t single_steal_fails_;
                uint64_t session_steal_successes_;
                uint64_t session_steal_fails_;
                uint64_t acquire_successes_;
                uint64_t acquire_fails_;
                uint64_t releases_;
                uint64_t public_tasks_dequeued_;
                uint64_t private_tasks_dequeued_;

                uint64_t globalq_pushes_;
                uint64_t globalq_push_attempts_;
                TotalStatistic globalq_elements_pushed_;
                uint64_t globalq_pulls_;
                uint64_t globalq_pull_attempts_;
                TotalStatistic globalq_elements_pulled_;

                uint64_t workshare_tests_;
                uint64_t workshares_initiated_;
                TotalStatistic workshares_initiated_received_elements_;
                TotalStatistic workshares_initiated_pushed_elements_;

                // number of calls to sample() 
                uint64_t sample_calls;

#ifdef VTRACE_SAMPLED
	  unsigned task_manager_vt_grp;
	  unsigned privateQ_size_vt_ev;
	  unsigned publicQ_size_vt_ev;
	  unsigned session_steal_successes_vt_ev;
	  unsigned session_steal_fails_vt_ev;
	  unsigned single_steal_successes_vt_ev;
	  unsigned total_steal_tasks_vt_ev;
	  unsigned single_steal_fails_vt_ev;
	  unsigned acquire_successes_vt_ev;
	  unsigned acquire_fails_vt_ev;
	  unsigned releases_vt_ev;
	  unsigned public_tasks_dequeued_vt_ev;
	  unsigned private_tasks_dequeued_vt_ev;

    unsigned globalq_pushes_vt_ev;
    unsigned globalq_push_attempts_vt_ev;
    unsigned globalq_elements_pushed_vt_ev;
    unsigned globalq_pulls_vt_ev;
    unsigned globalq_pull_attempts_vt_ev;
    unsigned globalq_elements_pulled_vt_ev;

    unsigned shares_initiated_vt_ev;
    unsigned shares_received_elements_vt_ev;
    unsigned shares_pushed_elements_vt_ev;
#endif

                TaskManager * tm;

            public:
                TaskStatistics() { } // only for declarations that will be copy-assigned to

                TaskStatistics(TaskManager * task_manager)
                      : steal_amt_ ()
                      , globalq_elements_pushed_ ()
                      , workshares_initiated_received_elements_ ()
                      , workshares_initiated_pushed_elements_ ()
#ifdef VTRACE_SAMPLED
		    , task_manager_vt_grp( VT_COUNT_GROUP_DEF( "Task manager" ) )
		    , privateQ_size_vt_ev( VT_COUNT_DEF( "privateQ size", "tasks", VT_COUNT_TYPE_UNSIGNED, task_manager_vt_grp ) )
		    , publicQ_size_vt_ev( VT_COUNT_DEF( "publicQ size", "tasks", VT_COUNT_TYPE_UNSIGNED, task_manager_vt_grp ) )
		    , session_steal_successes_vt_ev( VT_COUNT_DEF( "session_steal_successes", "steals", VT_COUNT_TYPE_UNSIGNED, task_manager_vt_grp ) )
		    , session_steal_fails_vt_ev( VT_COUNT_DEF( "session_steal_fails", "steals", VT_COUNT_TYPE_UNSIGNED, task_manager_vt_grp ) )
		    , single_steal_successes_vt_ev( VT_COUNT_DEF( "single_steal_successes", "steals", VT_COUNT_TYPE_UNSIGNED, task_manager_vt_grp ) )
		    , total_steal_tasks_vt_ev( VT_COUNT_DEF( "total_steal_tasks", "steals", VT_COUNT_TYPE_UNSIGNED, task_manager_vt_grp ) )
		    , single_steal_fails_vt_ev( VT_COUNT_DEF( "single_steal_fails", "steals", VT_COUNT_TYPE_UNSIGNED, task_manager_vt_grp ) )
		    , acquire_successes_vt_ev( VT_COUNT_DEF( "acquire_successes", "acquires", VT_COUNT_TYPE_UNSIGNED, task_manager_vt_grp ) )
		    , acquire_fails_vt_ev( VT_COUNT_DEF( "acquire_fails", "acquires", VT_COUNT_TYPE_UNSIGNED, task_manager_vt_grp ) )
		    , releases_vt_ev( VT_COUNT_DEF( "releases", "acquires", VT_COUNT_TYPE_UNSIGNED, task_manager_vt_grp ) )
		    , public_tasks_dequeued_vt_ev( VT_COUNT_DEF( "public_tasks_dequeued", "tasks", VT_COUNT_TYPE_UNSIGNED, task_manager_vt_grp ) )
		    , private_tasks_dequeued_vt_ev( VT_COUNT_DEF( "private_tasks_dequeued", "tasks", VT_COUNT_TYPE_UNSIGNED, task_manager_vt_grp ) )
       
        , globalq_pushes_vt_ev( VT_COUNT_DEF( "globalq pushes", "tasks", VT_COUNT_TYPE_UNSIGNED, task_manager_vt_grp ) )
        , globalq_push_attempts_vt_ev( VT_COUNT_DEF( "globalq push attempts", "tasks", VT_COUNT_TYPE_UNSIGNED, task_manager_vt_grp ) )
        , globalq_elements_pushed_vt_ev( VT_COUNT_DEF( "globalq elements pushed", "tasks", VT_COUNT_TYPE_UNSIGNED, task_manager_vt_grp ) )
        , globalq_pulls_vt_ev( VT_COUNT_DEF( "globalq pulls", "tasks", VT_COUNT_TYPE_UNSIGNED, task_manager_vt_grp ) )
        , globalq_pull_attempts_vt_ev( VT_COUNT_DEF( "globalq pull attempts", "tasks", VT_COUNT_TYPE_UNSIGNED, task_manager_vt_grp ) )
        , globalq_elements_pulled_vt_ev( VT_COUNT_DEF( "globalq elements pulled", "tasks", VT_COUNT_TYPE_UNSIGNED, task_manager_vt_grp ) )
        
        , shares_initiated_vt_ev( VT_COUNT_DEF( "workshares initiated", "tasks", VT_COUNT_TYPE_UNSIGNED, task_manager_vt_grp ) )
        , shares_received_elements_vt_ev( VT_COUNT_DEF( "workshares received elements", "tasks", VT_COUNT_TYPE_UNSIGNED, task_manager_vt_grp ) )
        , shares_pushed_elements_vt_ev( VT_COUNT_DEF( "workshares pushed elements", "tasks", VT_COUNT_TYPE_UNSIGNED, task_manager_vt_grp ) )
#endif

                      , tm( task_manager )
                          { reset(); }
=======
    /// local neighbors (to support hierarchical dynamic load balancing)
    Node* neighbors;

    /// number of Nodes on local machine (to support hierarchical dynamic load balancing)
    Node numLocalNodes;

    /// next victim to steal from (for selection by pseudo-random permutation)
    int64_t nextVictimIndex;

    /// load balancing batch size
    int chunkSize;

    /// Flags to save whether a worker thinks there
    /// could be work or if other workers should not
    /// also try.
    bool sharedMayHaveWork;

    /// @return true if local shared queue has elements
    bool publicHasEle() const {
      return publicQ.depth() > 0;
    }

    /// @return true if Node-private queue has elements
    bool privateHasEle() const {
      return !privateQ.empty();
    }

    // "queue" operations
    bool tryConsumeLocal( Task * result );
    bool tryConsumeShared( Task * result );
    bool waitConsumeAny( Task * result );
        

    /// Output internal state.
    /// 
    /// @param o existing output stream to append to
    /// 
    /// @return new output stream 
    std::ostream& dump( std::ostream& o = std::cout, const char * terminator = "" ) const {
      return o << "\"TaskManager\": {" << std::endl
               << "  \"publicQ\": " << publicQ.depth( ) << std::endl
               << "  \"privateQ\": " << privateQ.size() << std::endl
               << "  \"work-may-be-available?\" " << available() << std::endl
               << "  \"sharedMayHaveWork\": " << sharedMayHaveWork << std::endl
               << "  \"workDone\": " << workDone << std::endl
               << "  \"stealLock\": " << stealLock << std::endl
               << "}";
    }

  public:
    /// Collects statistics on task execution and load balancing.
    class TaskStatistics {
      private:
        uint64_t single_steal_successes_;
        uint64_t total_steal_tasks_;
        uint64_t max_steal_amt_;
        RunningStandardDeviation stddev_steal_amt_;
        uint64_t single_steal_fails_;
        uint64_t session_steal_successes_;
        uint64_t session_steal_fails_;
        uint64_t acquire_successes_;
        uint64_t acquire_fails_;
        uint64_t releases_;
        uint64_t public_tasks_dequeued_;
        uint64_t private_tasks_dequeued_;

        /// number of calls to sample() 
        uint64_t sample_calls;

#ifdef VTRACE_SAMPLED
        unsigned task_manager_vt_grp;
        unsigned privateQ_size_vt_ev;
        unsigned publicQ_size_vt_ev;
        unsigned session_steal_successes_vt_ev;
        unsigned session_steal_fails_vt_ev;
        unsigned single_steal_successes_vt_ev;
        unsigned total_steal_tasks_vt_ev;
        unsigned single_steal_fails_vt_ev;
        unsigned acquire_successes_vt_ev;
        unsigned acquire_fails_vt_ev;
        unsigned releases_vt_ev;
        unsigned public_tasks_dequeued_vt_ev;
        unsigned private_tasks_dequeued_vt_ev;
#endif

        TaskManager * tm;

      public:
        /// Construct new statistics that are reset to zero.
        TaskStatistics(TaskManager * task_manager)
          : single_steal_successes_ (0)
            , total_steal_tasks_ (0)
            , max_steal_amt_ (0)
            , stddev_steal_amt_()
            , single_steal_fails_ (0)
            , session_steal_successes_ (0)
            , session_steal_fails_ (0)
            , acquire_successes_ (0)
            , acquire_fails_ (0)
            , releases_ (0)
            , public_tasks_dequeued_ (0)
            , private_tasks_dequeued_ (0)

            , sample_calls (0)
#ifdef VTRACE_SAMPLED
              , task_manager_vt_grp( VT_COUNT_GROUP_DEF( "Task manager" ) )
              , privateQ_size_vt_ev( VT_COUNT_DEF( "privateQ size", "tasks", VT_COUNT_TYPE_UNSIGNED, task_manager_vt_grp ) )
              , publicQ_size_vt_ev( VT_COUNT_DEF( "publicQ size", "tasks", VT_COUNT_TYPE_UNSIGNED, task_manager_vt_grp ) )
              , session_steal_successes_vt_ev( VT_COUNT_DEF( "session_steal_successes", "steals", VT_COUNT_TYPE_UNSIGNED, task_manager_vt_grp ) )
              , session_steal_fails_vt_ev( VT_COUNT_DEF( "session_steal_fails", "steals", VT_COUNT_TYPE_UNSIGNED, task_manager_vt_grp ) )
              , single_steal_successes_vt_ev( VT_COUNT_DEF( "single_steal_successes", "steals", VT_COUNT_TYPE_UNSIGNED, task_manager_vt_grp ) )
              , total_steal_tasks_vt_ev( VT_COUNT_DEF( "total_steal_tasks", "steals", VT_COUNT_TYPE_UNSIGNED, task_manager_vt_grp ) )
              , single_steal_fails_vt_ev( VT_COUNT_DEF( "single_steal_fails", "steals", VT_COUNT_TYPE_UNSIGNED, task_manager_vt_grp ) )
              , acquire_successes_vt_ev( VT_COUNT_DEF( "acquire_successes", "acquires", VT_COUNT_TYPE_UNSIGNED, task_manager_vt_grp ) )
              , acquire_fails_vt_ev( VT_COUNT_DEF( "acquire_fails", "acquires", VT_COUNT_TYPE_UNSIGNED, task_manager_vt_grp ) )
              , releases_vt_ev( VT_COUNT_DEF( "releases", "acquires", VT_COUNT_TYPE_UNSIGNED, task_manager_vt_grp ) )
              , public_tasks_dequeued_vt_ev( VT_COUNT_DEF( "public_tasks_dequeued", "tasks", VT_COUNT_TYPE_UNSIGNED, task_manager_vt_grp ) )
              , private_tasks_dequeued_vt_ev( VT_COUNT_DEF( "private_tasks_dequeued", "tasks", VT_COUNT_TYPE_UNSIGNED, task_manager_vt_grp ) )
#endif

              , tm( task_manager )
              { }
>>>>>>> d647edc4

        void sample();
        void profiling_sample();

        void record_successful_steal_session() {
          session_steal_successes_++;
        }

        void record_failed_steal_session() {
          session_steal_fails_++;
        }

<<<<<<< HEAD
                void record_successful_steal( int64_t amount ) {
                    single_steal_successes_++;
                    steal_amt_.update( amount );
                }
=======
        void record_successful_steal( int64_t amount ) {
          single_steal_successes_++;
          total_steal_tasks_+=amount;
          max_steal_amt_ = max2( max_steal_amt_, amount );
          stddev_steal_amt_.addSample( amount );
        }
>>>>>>> d647edc4

        void record_failed_steal() {
          single_steal_fails_++;
        }

        void record_successful_acquire() {
          acquire_successes_++;
        }

        void record_failed_acquire() {
          acquire_fails_++;
        }

        void record_release() {
          releases_++;
        }

        void record_public_task_dequeue() {
          public_tasks_dequeued_++;
        }

        void record_private_task_dequeue() {
          private_tasks_dequeued_++;
        }

<<<<<<< HEAD
                void record_globalq_push( uint64_t amount, bool success ) {
                  globalq_push_attempts_ += 1;
                  if (success) {
                    globalq_elements_pushed_.update(amount);
                    globalq_pushes_ += 1;
                  }
                }

                void record_globalq_pull_start( ) {
                  globalq_pull_attempts_ += 1;
                }

                void record_globalq_pull( uint64_t amount ) {
                  if ( amount > 0 ) {
                    globalq_elements_pulled_.update(amount);
                    globalq_pulls_ += 1;
                  }
                }

                void record_workshare_test() {
                  workshare_tests_++;
                }

                void record_workshare( int64_t change ) {
                  workshares_initiated_ += 1;
                  if ( change < 0 ) {
                    workshares_initiated_pushed_elements_.update((-change));
                  } else {
                    workshares_initiated_received_elements_.update( change );
                  }
                }

                void dump();
                void merge(const TaskStatistics * other);
                void reset();
        };
        
        TaskStatistics stats;
  
        //TaskManager (bool doSteal, Node localId, Node* neighbors, Node numLocalNodes, int chunkSize, int cbint);
        TaskManager();
        void init (Node localId, Node* neighbors, Node numLocalNodes);

        bool isWorkDone() {
            return workDone;
        }

        bool global_queue_on() {
          return doGQ;
        }
=======
        void dump( std::ostream& o, const char * terminator );
        void merge(TaskStatistics * other);
        void reset();

        static void merge_am(TaskManager::TaskStatistics * other, size_t sz, void* payload, size_t psz);

    };

    /// task statistics object
    TaskStatistics stats;

    TaskManager();
    void init (bool doSteal, Node localId, Node* neighbors, Node numLocalNodes, int chunkSize);

    /// @return true if work is considered finished and
    ///         the task system is terminating
    bool isWorkDone() {
      return workDone;
    }
>>>>>>> d647edc4
        
    /*TODO return value?*/
    template < typename A0, typename A1, typename A2 > 
      void spawnPublic( void (*f)(A0, A1, A2), A0 arg0, A1 arg1, A2 arg2 );

    /*TODO return value?*/ 
    template < typename A0, typename A1, typename A2 > 
      void spawnLocalPrivate( void (*f)(A0, A1, A2), A0 arg0, A1 arg1, A2 arg2 );

    /*TODO return value?*/ 
    template < typename A0, typename A1, typename A2 > 
      void spawnRemotePrivate( void (*f)(A0, A1, A2), A0 arg0, A1 arg1, A2 arg2 );

    bool getWork ( Task * result );

    bool available ( ) const;
    bool local_available ( ) const;

    void dump_stats( std::ostream& o, const char * terminator );
    void dump_stats();
    void merge_stats();
    void reset_stats();
    void finish();

    friend std::ostream& operator<<( std::ostream& o, const TaskManager& tm );

    void signal_termination( );
};

/// Whether work possibly exists locally or globally
inline bool TaskManager::available( ) const {
    VLOG(6) << " publicHasEle()=" << publicHasEle()
            << " privateHasEle()=" << privateHasEle();
    return privateHasEle() 
           || publicHasEle()
           || (doSteal && stealLock )
           || (doShare && wshareLock )
           || (doGQ    && gqPullLock );
}

/// Whether work exists locally
inline bool TaskManager::local_available( ) const {
    VLOG(6) << " publicHasEle()=" << publicHasEle()
            << " privateHasEle()=" << privateHasEle();
    return privateHasEle() 
           || publicHasEle();
}

/// Create a task in the global task pool.
/// Will start out in local partition of global task pool.
///
/// @tparam A0 type of first task argument
/// @tparam A1 type of second task argument
/// @tparam A2 type of third task argument
///
/// @param f function pointer for the new task
/// @param arg0 first task argument
/// @param arg1 second task argument
/// @param arg2 third task argument
template < typename A0, typename A1, typename A2 > 
inline void TaskManager::spawnPublic( void (*f)(A0, A1, A2), A0 arg0, A1 arg1, A2 arg2 ) {
  Task newtask = createTask(f, arg0, arg1, arg2 );
  publicQ.push( newtask );

}

/// Create a task in the local private task pool.
/// Should NOT be called from the context of an AM handler.
///
/// @tparam A0 type of first task argument
/// @tparam A1 type of second task argument
/// @tparam A2 type of third task argument
///
/// @param f function pointer for the new task
/// @param arg0 first task argument
/// @param arg1 second task argument
/// @param arg2 third task argument
template < typename A0, typename A1, typename A2 >
inline void TaskManager::spawnLocalPrivate( void (*f)(A0, A1, A2), A0 arg0, A1 arg1, A2 arg2 ) {
  Task newtask = createTask( f, arg0, arg1, arg2 );
  privateQ.push_back( newtask );

  /// note from cbarrier implementation
    /* no notification necessary since
     * presence of a local spawn means
     * we are not in the cbarrier */
}

/// Create a task in the local private task pool.
/// Should ONLY be called from the context of an AM handler
///
/// @tparam A0 type of first task argument
/// @tparam A1 type of second task argument
/// @tparam A2 type of third task argument
///
/// @param f function pointer for the new task
/// @param arg0 first task argument
/// @param arg1 second task argument
/// @param arg2 third task argument
template < typename A0, typename A1, typename A2 > 
inline void TaskManager::spawnRemotePrivate( void (*f)(A0, A1, A2), A0 arg0, A1 arg1, A2 arg2 ) {
  Task newtask = createTask( f, arg0, arg1, arg2 );
  privateQ.push_front( newtask );

  /// note from cbarrier implementation
  /*
   * local cancel cbarrier
   */
}

<<<<<<< HEAD
=======
/// system task manager
>>>>>>> d647edc4
extern TaskManager global_task_manager;

#endif // TASK_HPP<|MERGE_RESOLUTION|>--- conflicted
+++ resolved
@@ -20,12 +20,9 @@
 #include <vt_user.h>
 #endif
 
-<<<<<<< HEAD
 #define publicQ StealQueue<Task>::steal_queue
 
-=======
 // forward declaration of Grappa Node
->>>>>>> d647edc4
 typedef int16_t Node;
 
 /// Represents work to be done. 
@@ -97,69 +94,6 @@
 
 /// Keeps track of tasks, pairing workers with tasks, and load balancing.
 class TaskManager {
-<<<<<<< HEAD
-    private:
-        std::deque<Task> privateQ; 
-        /* global steal_queue StealQueue<Task> publicQ; */
-
-        bool workDone;
-       
-        bool all_terminate;
-
-        bool doSteal;    // stealing on/off
-        bool doShare;    // sharing on/off
-        bool doGQ;       // global queue on/off
-        bool stealLock;  // steal lock
-        bool wshareLock; // work share lock
-        bool gqPushLock;     // global queue push lock
-        bool gqPullLock;     // global queue pull lock
-
-        // to support hierarchical dynamic load balancing
-        Node localId;
-        Node* neighbors;
-        Node numLocalNodes;
-        int64_t nextVictimIndex;
-
-        // steal parameters
-        int chunkSize;
-        
-        /// Flags to save whether a worker thinks there
-        /// could be work or if other workers should not
-        /// also try.
-        bool sharedMayHaveWork;
-       
-        bool publicHasEle() const {
-            return publicQ.depth() > 0;
-        }
-
-        bool privateHasEle() const {
-            return !privateQ.empty();
-        }
-        
-        // "queue" operations
-        bool tryConsumeLocal( Task * result );
-        bool tryConsumeShared( Task * result );
-        bool waitConsumeAny( Task * result );
-
-        // helper operations; called each in once place
-        // for sampling profiler to distinguish code by function
-        void checkPull();
-        void tryPushToGlobal();
-        void checkWorkShare();
-        
-        
-        std::ostream& dump( std::ostream& o ) const {
-            return o << "TaskManager {" << std::endl
-                << "  publicQ: " << publicQ.depth( ) << std::endl
-                << "  privateQ: " << privateQ.size() << std::endl
-                << "  work-may-be-available? " << available() << std::endl
-                << "  sharedMayHaveWork: " << sharedMayHaveWork << std::endl
-                << "  workDone: " << workDone << std::endl
-                << "  stealLock: " << stealLock << std::endl
-                << "  wshareLock: " << wshareLock << std::endl
-                << "}";
-        }
-=======
   private:
     /// queue for tasks assigned specifically to this Node
     std::deque<Task> privateQ; 
@@ -170,18 +104,87 @@
     /// indicates that all tasks *should* be finished
     /// and termination can occur
     bool workDone;
-        
+
+
+    /// machine-local id (to support hierarchical dynamic load balancing)
+    Node localId;
+
+    bool all_terminate;
+    
     /// stealing on/off
     bool doSteal;   
->>>>>>> d647edc4
-
+    
     /// steal lock
     bool stealLock;
 
-    /// machine-local id (to support hierarchical dynamic load balancing)
-    Node localId;
-
-<<<<<<< HEAD
+    /// sharing on/off
+    bool doShare;    
+    
+    /// work share lock
+    bool wshareLock; 
+
+    /// global queue on/off
+    bool doGQ;      
+    bool gqPushLock;     // global queue push lock
+    bool gqPullLock;     // global queue pull lock
+
+    /// local neighbors (to support hierarchical dynamic load balancing)
+    Node* neighbors;
+
+    /// number of Nodes on local machine (to support hierarchical dynamic load balancing)
+    Node numLocalNodes;
+
+    /// next victim to steal from (for selection by pseudo-random permutation)
+    int64_t nextVictimIndex;
+
+    /// load balancing batch size
+    int chunkSize;
+
+    /// Flags to save whether a worker thinks there
+    /// could be work or if other workers should not
+    /// also try.
+    bool sharedMayHaveWork;
+
+    /// @return true if local shared queue has elements
+    bool publicHasEle() const {
+      return publicQ.depth() > 0;
+    }
+
+    /// @return true if Node-private queue has elements
+    bool privateHasEle() const {
+      return !privateQ.empty();
+    }
+
+    // "queue" operations
+    bool tryConsumeLocal( Task * result );
+    bool tryConsumeShared( Task * result );
+    bool waitConsumeAny( Task * result );
+
+    // helper operations; called each in once place
+    // for sampling profiler to distinguish code by function
+    void checkPull();
+    void tryPushToGlobal();
+    void checkWorkShare();
+
+
+    /// Output internal state.
+    /// 
+    /// @param o existing output stream to append to
+    /// 
+    /// @return new output stream 
+    std::ostream& dump( std::ostream& o = std::cout, const char * terminator = "" ) const {
+      return o << "\"TaskManager\": {" << std::endl
+               << "  \"publicQ\": " << publicQ.depth( ) << std::endl
+               << "  \"privateQ\": " << privateQ.size() << std::endl
+               << "  \"work-may-be-available?\" " << available() << std::endl
+               << "  \"sharedMayHaveWork\": " << sharedMayHaveWork << std::endl
+               << "  \"workDone\": " << workDone << std::endl
+               << "  \"stealLock\": " << stealLock << std::endl
+               << "  \"wshareLock\": " << wshareLock << std::endl
+               << "}" << terminator << std::endl;
+    }
+
+
     public:
         class TaskStatistics {
             private:
@@ -277,130 +280,6 @@
 
                       , tm( task_manager )
                           { reset(); }
-=======
-    /// local neighbors (to support hierarchical dynamic load balancing)
-    Node* neighbors;
-
-    /// number of Nodes on local machine (to support hierarchical dynamic load balancing)
-    Node numLocalNodes;
-
-    /// next victim to steal from (for selection by pseudo-random permutation)
-    int64_t nextVictimIndex;
-
-    /// load balancing batch size
-    int chunkSize;
-
-    /// Flags to save whether a worker thinks there
-    /// could be work or if other workers should not
-    /// also try.
-    bool sharedMayHaveWork;
-
-    /// @return true if local shared queue has elements
-    bool publicHasEle() const {
-      return publicQ.depth() > 0;
-    }
-
-    /// @return true if Node-private queue has elements
-    bool privateHasEle() const {
-      return !privateQ.empty();
-    }
-
-    // "queue" operations
-    bool tryConsumeLocal( Task * result );
-    bool tryConsumeShared( Task * result );
-    bool waitConsumeAny( Task * result );
-        
-
-    /// Output internal state.
-    /// 
-    /// @param o existing output stream to append to
-    /// 
-    /// @return new output stream 
-    std::ostream& dump( std::ostream& o = std::cout, const char * terminator = "" ) const {
-      return o << "\"TaskManager\": {" << std::endl
-               << "  \"publicQ\": " << publicQ.depth( ) << std::endl
-               << "  \"privateQ\": " << privateQ.size() << std::endl
-               << "  \"work-may-be-available?\" " << available() << std::endl
-               << "  \"sharedMayHaveWork\": " << sharedMayHaveWork << std::endl
-               << "  \"workDone\": " << workDone << std::endl
-               << "  \"stealLock\": " << stealLock << std::endl
-               << "}";
-    }
-
-  public:
-    /// Collects statistics on task execution and load balancing.
-    class TaskStatistics {
-      private:
-        uint64_t single_steal_successes_;
-        uint64_t total_steal_tasks_;
-        uint64_t max_steal_amt_;
-        RunningStandardDeviation stddev_steal_amt_;
-        uint64_t single_steal_fails_;
-        uint64_t session_steal_successes_;
-        uint64_t session_steal_fails_;
-        uint64_t acquire_successes_;
-        uint64_t acquire_fails_;
-        uint64_t releases_;
-        uint64_t public_tasks_dequeued_;
-        uint64_t private_tasks_dequeued_;
-
-        /// number of calls to sample() 
-        uint64_t sample_calls;
-
-#ifdef VTRACE_SAMPLED
-        unsigned task_manager_vt_grp;
-        unsigned privateQ_size_vt_ev;
-        unsigned publicQ_size_vt_ev;
-        unsigned session_steal_successes_vt_ev;
-        unsigned session_steal_fails_vt_ev;
-        unsigned single_steal_successes_vt_ev;
-        unsigned total_steal_tasks_vt_ev;
-        unsigned single_steal_fails_vt_ev;
-        unsigned acquire_successes_vt_ev;
-        unsigned acquire_fails_vt_ev;
-        unsigned releases_vt_ev;
-        unsigned public_tasks_dequeued_vt_ev;
-        unsigned private_tasks_dequeued_vt_ev;
-#endif
-
-        TaskManager * tm;
-
-      public:
-        /// Construct new statistics that are reset to zero.
-        TaskStatistics(TaskManager * task_manager)
-          : single_steal_successes_ (0)
-            , total_steal_tasks_ (0)
-            , max_steal_amt_ (0)
-            , stddev_steal_amt_()
-            , single_steal_fails_ (0)
-            , session_steal_successes_ (0)
-            , session_steal_fails_ (0)
-            , acquire_successes_ (0)
-            , acquire_fails_ (0)
-            , releases_ (0)
-            , public_tasks_dequeued_ (0)
-            , private_tasks_dequeued_ (0)
-
-            , sample_calls (0)
-#ifdef VTRACE_SAMPLED
-              , task_manager_vt_grp( VT_COUNT_GROUP_DEF( "Task manager" ) )
-              , privateQ_size_vt_ev( VT_COUNT_DEF( "privateQ size", "tasks", VT_COUNT_TYPE_UNSIGNED, task_manager_vt_grp ) )
-              , publicQ_size_vt_ev( VT_COUNT_DEF( "publicQ size", "tasks", VT_COUNT_TYPE_UNSIGNED, task_manager_vt_grp ) )
-              , session_steal_successes_vt_ev( VT_COUNT_DEF( "session_steal_successes", "steals", VT_COUNT_TYPE_UNSIGNED, task_manager_vt_grp ) )
-              , session_steal_fails_vt_ev( VT_COUNT_DEF( "session_steal_fails", "steals", VT_COUNT_TYPE_UNSIGNED, task_manager_vt_grp ) )
-              , single_steal_successes_vt_ev( VT_COUNT_DEF( "single_steal_successes", "steals", VT_COUNT_TYPE_UNSIGNED, task_manager_vt_grp ) )
-              , total_steal_tasks_vt_ev( VT_COUNT_DEF( "total_steal_tasks", "steals", VT_COUNT_TYPE_UNSIGNED, task_manager_vt_grp ) )
-              , single_steal_fails_vt_ev( VT_COUNT_DEF( "single_steal_fails", "steals", VT_COUNT_TYPE_UNSIGNED, task_manager_vt_grp ) )
-              , acquire_successes_vt_ev( VT_COUNT_DEF( "acquire_successes", "acquires", VT_COUNT_TYPE_UNSIGNED, task_manager_vt_grp ) )
-              , acquire_fails_vt_ev( VT_COUNT_DEF( "acquire_fails", "acquires", VT_COUNT_TYPE_UNSIGNED, task_manager_vt_grp ) )
-              , releases_vt_ev( VT_COUNT_DEF( "releases", "acquires", VT_COUNT_TYPE_UNSIGNED, task_manager_vt_grp ) )
-              , public_tasks_dequeued_vt_ev( VT_COUNT_DEF( "public_tasks_dequeued", "tasks", VT_COUNT_TYPE_UNSIGNED, task_manager_vt_grp ) )
-              , private_tasks_dequeued_vt_ev( VT_COUNT_DEF( "private_tasks_dequeued", "tasks", VT_COUNT_TYPE_UNSIGNED, task_manager_vt_grp ) )
-#endif
-
-              , tm( task_manager )
-              { }
->>>>>>> d647edc4
 
         void sample();
         void profiling_sample();
@@ -413,19 +292,10 @@
           session_steal_fails_++;
         }
 
-<<<<<<< HEAD
                 void record_successful_steal( int64_t amount ) {
                     single_steal_successes_++;
                     steal_amt_.update( amount );
                 }
-=======
-        void record_successful_steal( int64_t amount ) {
-          single_steal_successes_++;
-          total_steal_tasks_+=amount;
-          max_steal_amt_ = max2( max_steal_amt_, amount );
-          stddev_steal_amt_.addSample( amount );
-        }
->>>>>>> d647edc4
 
         void record_failed_steal() {
           single_steal_fails_++;
@@ -451,7 +321,6 @@
           private_tasks_dequeued_++;
         }
 
-<<<<<<< HEAD
                 void record_globalq_push( uint64_t amount, bool success ) {
                   globalq_push_attempts_ += 1;
                   if (success) {
@@ -483,46 +352,28 @@
                     workshares_initiated_received_elements_.update( change );
                   }
                 }
-
-                void dump();
+        
+                void dump( std::ostream& o, const char * terminator );
                 void merge(const TaskStatistics * other);
                 void reset();
         };
         
-        TaskStatistics stats;
-  
-        //TaskManager (bool doSteal, Node localId, Node* neighbors, Node numLocalNodes, int chunkSize, int cbint);
-        TaskManager();
-        void init (Node localId, Node* neighbors, Node numLocalNodes);
-
-        bool isWorkDone() {
-            return workDone;
-        }
-
-        bool global_queue_on() {
-          return doGQ;
-        }
-=======
-        void dump( std::ostream& o, const char * terminator );
-        void merge(TaskStatistics * other);
-        void reset();
-
-        static void merge_am(TaskManager::TaskStatistics * other, size_t sz, void* payload, size_t psz);
-
-    };
-
     /// task statistics object
     TaskStatistics stats;
 
+    //TaskManager (bool doSteal, Node localId, Node* neighbors, Node numLocalNodes, int chunkSize, int cbint);
     TaskManager();
-    void init (bool doSteal, Node localId, Node* neighbors, Node numLocalNodes, int chunkSize);
+    void init (Node localId, Node* neighbors, Node numLocalNodes);
 
     /// @return true if work is considered finished and
     ///         the task system is terminating
     bool isWorkDone() {
       return workDone;
     }
->>>>>>> d647edc4
+
+    bool global_queue_on() {
+      return doGQ;
+    }
         
     /*TODO return value?*/
     template < typename A0, typename A1, typename A2 > 
@@ -633,10 +484,7 @@
    */
 }
 
-<<<<<<< HEAD
-=======
 /// system task manager
->>>>>>> d647edc4
 extern TaskManager global_task_manager;
 
 #endif // TASK_HPP