--- conflicted
+++ resolved
@@ -5,10 +5,7 @@
 namespace Grappa {
 
   namespace Statistics {
-<<<<<<< HEAD
-=======
 
->>>>>>> 6012e926
 StealStatistics steal_queue_stats;
 
 StealStatistics::StealStatistics() {
