
// Copyright 2010-2012 University of Washington. All Rights Reserved.
// LICENSE_PLACEHOLDER
// This software was created with Government support under DE
// AC05-76RL01830 awarded by the United States Department of
// Energy. The Government has certain rights in the software.

#include <iostream>
#include <boost/test/unit_test.hpp>
#include "Grappa.hpp"
#include "Statistics.hpp"
#include "Delegate.hpp"
#include "Collective.hpp"
#include "HistogramStatistic.hpp"
#include "GlobalAllocator.hpp"
#include "ParallelLoop.hpp"
#include "PerformanceTools.hpp"

BOOST_AUTO_TEST_SUITE( Statistics_tests );

using namespace Grappa;

//equivalent to: static SimpleStatistic<int> foo("foo", 0);
GRAPPA_DEFINE_STAT(SimpleStatistic<int>, foo, 0);

//equivalent to: static SimpleStatistic<double> bar("bar", 0);
GRAPPA_DEFINE_STAT(SimpleStatistic<double>, bar, 0);

GRAPPA_DEFINE_STAT(SummarizingStatistic<int>, baz, 0);

GRAPPA_DEFINE_STAT(HistogramStatistic, rand_msg, 0);

<<<<<<< HEAD
BOOST_AUTO_TEST_CASE( test1 ) {
  Grappa::init( GRAPPA_TEST_ARGS );
  Grappa::run([]{
    CHECK(Grappa::cores() >= 2); // at least 2 nodes for these tests...
=======
GRAPPA_DEFINE_STAT(MaxStatistic<uint64_t>, maz, 0);

void user_main(void * args) {
  CHECK(Grappa::cores() >= 2); // at least 2 nodes for these tests...

  foo++;
  bar = 3.14;

  baz += 1;
  baz += 4;
  baz += 9;
>>>>>>> baa5bd91

    foo++;
    bar = 3.14;

    baz += 1;
    baz += 4;
    baz += 9;

    delegate::call(1, []() -> bool {
      foo++;
      foo++;
      bar = 5.41;
      baz += 16;
      baz += 25;
      baz += 36;

      BOOST_CHECK( baz.value() == (16+25+36) );
      BOOST_CHECK( foo.value() == 2 );
      BOOST_CHECK( bar.value() == 5.41 );

      return true;
    });
  
    Statistics::print();

    delegate::call(1, []() -> bool {
      Statistics::print();
      return true;
    });

    Statistics::reset_all_cores();

<<<<<<< HEAD
  #ifdef HISTOGRAM_SAMPLED
    VLOG(1) << "testing histogram sampling";
    int64_t N = 1<<20;  
    auto xs = Grappa::global_alloc<int64_t>(N);
    forall_localized(xs, N, [N](int64_t i, int64_t& x) { x = rand() % N; });
=======
  on_all_cores([] {
      maz.add( (Grappa::mycore()+Grappa::cores()-1)%Grappa::cores() );
      maz.add( 1 );
  });

  call_on_all_cores([]{ Grappa_stop_profiling(); });
  Statistics::merge_and_print();
  //Statistics::dump_stats_blob();
  
  call_on_all_cores([]{ Statistics::reset(); });
  Statistics::merge_and_print();
}

BOOST_AUTO_TEST_CASE( test1 ) {
>>>>>>> baa5bd91
  
    on_all_cores([xs,N]{
      for (int64_t i=0; i<N; i++) {
        rand_msg = delegate::read(xs+i);
      }
    });
  #endif

    call_on_all_cores([]{ Grappa_stop_profiling(); });
    Statistics::merge_and_print();
    //Statistics::dump_stats_blob();
  
    call_on_all_cores([]{ Statistics::reset(); });
    Statistics::merge_and_print();
  });
  Grappa::finalize();
}

BOOST_AUTO_TEST_SUITE_END();<|MERGE_RESOLUTION|>--- conflicted
+++ resolved
@@ -30,24 +30,12 @@
 
 GRAPPA_DEFINE_STAT(HistogramStatistic, rand_msg, 0);
 
-<<<<<<< HEAD
+GRAPPA_DEFINE_STAT(MaxStatistic<uint64_t>, maz, 0);
+
 BOOST_AUTO_TEST_CASE( test1 ) {
   Grappa::init( GRAPPA_TEST_ARGS );
   Grappa::run([]{
     CHECK(Grappa::cores() >= 2); // at least 2 nodes for these tests...
-=======
-GRAPPA_DEFINE_STAT(MaxStatistic<uint64_t>, maz, 0);
-
-void user_main(void * args) {
-  CHECK(Grappa::cores() >= 2); // at least 2 nodes for these tests...
-
-  foo++;
-  bar = 3.14;
-
-  baz += 1;
-  baz += 4;
-  baz += 9;
->>>>>>> baa5bd91
 
     foo++;
     bar = 3.14;
@@ -80,35 +68,23 @@
 
     Statistics::reset_all_cores();
 
-<<<<<<< HEAD
-  #ifdef HISTOGRAM_SAMPLED
+#ifdef HISTOGRAM_SAMPLED
     VLOG(1) << "testing histogram sampling";
     int64_t N = 1<<20;  
     auto xs = Grappa::global_alloc<int64_t>(N);
     forall_localized(xs, N, [N](int64_t i, int64_t& x) { x = rand() % N; });
-=======
-  on_all_cores([] {
-      maz.add( (Grappa::mycore()+Grappa::cores()-1)%Grappa::cores() );
-      maz.add( 1 );
-  });
-
-  call_on_all_cores([]{ Grappa_stop_profiling(); });
-  Statistics::merge_and_print();
-  //Statistics::dump_stats_blob();
-  
-  call_on_all_cores([]{ Statistics::reset(); });
-  Statistics::merge_and_print();
-}
-
-BOOST_AUTO_TEST_CASE( test1 ) {
->>>>>>> baa5bd91
   
     on_all_cores([xs,N]{
       for (int64_t i=0; i<N; i++) {
         rand_msg = delegate::read(xs+i);
       }
     });
-  #endif
+#endif
+
+    on_all_cores([] {
+        maz.add( (Grappa::mycore()+Grappa::cores()-1)%Grappa::cores() );
+        maz.add( 1 );
+    });
 
     call_on_all_cores([]{ Grappa_stop_profiling(); });
     Statistics::merge_and_print();
