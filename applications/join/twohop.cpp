--- conflicted
+++ resolved
@@ -230,19 +230,11 @@
     } else {
       VLOG(1) << "Reading data from " << FLAGS_fin;
     
-<<<<<<< HEAD
-      tuples = Grappa::global_alloc<Tuple>( FLAGS_file_num_tuples );
-      read_start = Grappa::walltime();
-      readTuples( FLAGS_fin, tuples, FLAGS_file_num_tuples );
-      read_end = Grappa::walltime();
-      num_tuples = FLAGS_file_num_tuples;
-=======
-    tuples = Grappa_typed_malloc<Tuple>( FLAGS_file_num_tuples );
+    tuples = Grappa::global_alloc<Tuple>( FLAGS_file_num_tuples );
     read_start = Grappa_walltime();
     readEdges( FLAGS_fin, tuples, FLAGS_file_num_tuples );
     read_end = Grappa_walltime();
     num_tuples = FLAGS_file_num_tuples;
->>>>>>> 4e2a3cfe
     
       //print_array( "file tuples", tuples, FLAGS_file_num_tuples, 1, 200 );
     }
