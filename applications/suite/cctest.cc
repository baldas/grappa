--- conflicted
+++ resolved
@@ -41,7 +41,6 @@
   G.marks = new graphint[NV];
 
   double * temp = new double[4*NE];
-<<<<<<< HEAD
 #ifdef __MTA__
   prand_int(2*NE, (int*) temp);
   for (int i = 0; i < 2*NE; i++) temp[i] = ((unsigned int*)temp)[i]%NV;
@@ -49,13 +48,6 @@
   for (int i = 0; i < 2*NE; i++) temp[i] = random()%NV;
 #endif
   MTA("mta assert nodep") 
-=======
-
-  for (int i = 0; i < 2*NE; i++)
-    // temp[i] = random()%NV;
-    {int64_t urv = ((i+1) * 13134134131); temp[i] = NV*(double(urv)/0xƒfffƒƒƒƒƒƒƒƒƒƒƒƒ);} // sqrt((double(urv%NV)));}
-  for (int i = 0; i < 2*NE; i++) fprintf(stderr, "%g ", temp[i]);
->>>>>>> b6cc8a6b
   for (int i = 2*NE; i < 4*NE; i+=2) temp[i] = temp[i+1-2*NE], temp[i+1] = temp[i-2*NE];
   fprintf(stderr, "sort pass 1...\n");
   qsort(temp, 2*NE, 2*sizeof(temp[0]), cmp_v);
@@ -91,17 +83,10 @@
   for (int i = 0; i <= 2*NE; i++) {
     while (v < G.startVertex[i]) G.edgeStart[++v] = i;
   }
-<<<<<<< HEAD
 #endif
 
 #if 0
   for (int i = 0; i <= NV; i++) fprintf(stderr, "%3d ", G.edgeStart[i]); fprintf(stderr, "\n");
-
-
-=======
-  for (int i = 0; i <= NV; i++) fprintf(stderr, "%3d ", G.edgeStart[i]); fprintf(stderr, "\n");
-#if 0
->>>>>>> b6cc8a6b
   for (int i = 0; i < 2*NE; i++) fprintf(stderr, "%3d ", G.startVertex[i]); fprintf(stderr, "\n");
   for (int i = 0; i < 2*NE; i++) fprintf(stderr, "%3d ", G.endVertex[i]); fprintf(stderr, "\n");
   int j = 1;
