--- conflicted
+++ resolved
@@ -253,25 +253,6 @@
     double messages_aggregated_per_second = messages_aggregated_ / time;
     double bytes_aggregated_per_second = bytes_aggregated_ / time;
     
-<<<<<<< HEAD
-    o << "AggregatorStatistics {" ;
-    o << "time_aggregated: " << time << ", "
-      << "messages_aggregated: " << messages_aggregated_ << ", "
-      << "bytes_aggregated: " << bytes_aggregated_ << ", "
-      << "messages_aggregated_per_second: " << messages_aggregated_per_second << ", "
-      << "bytes_aggregated_per_second: " << bytes_aggregated_per_second << ", "
-      << "newest_wait_ticks: " << newest_wait_ticks_ << ", "
-      << "oldest_wait_ticks: " << oldest_wait_ticks_ << ", "
-      << "average_wait_time: " << (double) (oldest_wait_ticks_ + newest_wait_ticks_) / (2 * flushes_) << ", "
-      << "polls: " << polls_ << ", "
-      << "flushes: " << flushes_ << ", "
-      << "multiflushes: " << multiflushes_ << ", "
-      << "timeouts: " << timeouts_ << ", "
-      << "idle_flushes: " << idle_flushes_ << ", "
-      << "idle_poll: " << idle_poll_ << ", "
-      << "idle_poll_useful: " << idle_poll_useful_ << ", "
-      << "capacity_flushes: " << capacity_flushes_;
-=======
     o << "   \"AggregatorStatistics\": {" ;
     o << "\"time_aggregated\": " << time << ", "
       << "\"messages_aggregated\": " << messages_aggregated_ << ", "
@@ -286,8 +267,9 @@
       << "\"multiflushes\": " << multiflushes_ << ", "
       << "\"timeouts\": " << timeouts_ << ", "
       << "\"idle_flushes\": " << idle_flushes_ << ", "
+      << "\"idle_poll:\": " << idle_poll_ << ", "
+      << "\"idle_poll_useful\": " << idle_poll_useful_ << ", "
       << "\"capacity_flushes\": " << capacity_flushes_;
->>>>>>> d647edc4
     for (int i=0; i<16; i++) {
       o << ", " << hist_labels[i] << ": " << histogram_[i];
     }
@@ -711,29 +693,13 @@
     //DVLOG(5) << "heap after flush:\n" << least_recently_sent_.toString( );
   }
   
-<<<<<<< HEAD
+  /// poll and optionally flush on idle
   inline bool idle_flush_poll() {
-=======
-  /// poll and optionally flush on idle
-  inline void idle_flush_poll() {
->>>>>>> d647edc4
     GRAPPA_FUNCTION_PROFILE( GRAPPA_COMM_GROUP );
 #ifdef VTRACE_FULL
     VT_TRACER("idle_flush_poll");
 #endif
     StateTimer::enterState_communication();
-<<<<<<< HEAD
-    //global_communicator.poll();
-    //while ( !least_recently_sent_.empty() ) {
-      //stats.record_idle_flush();
-      //DVLOG(5) << "idle flush Node " << least_recently_sent_.top_key();
-      //flush(least_recently_sent_.top_key());
-    //}
-    //deaggregate();
-    bool useful = poll(); 
-    stats.record_idle_poll(useful);
-    return useful;
-=======
     if( FLAGS_flush_on_idle ) {
       while ( !least_recently_sent_.empty() ) {
         stats.record_idle_flush();
@@ -741,8 +707,9 @@
         flush(least_recently_sent_.top_key());
       }
     }
-    poll();
->>>>>>> d647edc4
+    bool useful = poll(); 
+    stats.record_idle_poll(useful);
+    return useful;
   }
   
 
@@ -759,13 +726,8 @@
     return previous_timestamp_;
   }
 
-<<<<<<< HEAD
   /// poll communicator. send any aggregated messages that have been sitting for too long
   inline bool poll() {
-=======
-  /// poll communicator. send any aggregated messages that have been sitting for too long.
-  inline void poll() {
->>>>>>> d647edc4
     GRAPPA_FUNCTION_PROFILE( GRAPPA_COMM_GROUP );
 #ifdef VTRACE_FULL
     VT_TRACER("poll");
@@ -946,11 +908,7 @@
 /// different payload type.
 /// TODO: deprecated. remove this.
 template< typename ArgsStruct, typename PayloadType >
-<<<<<<< HEAD
-inline size_t SoftXMT_call_on_x( Node destination, void (* fn_p)(ArgsStruct *, size_t, PayloadType *, size_t), 
-=======
 inline void Grappa_call_on_x( Node destination, void (* fn_p)(ArgsStruct *, size_t, PayloadType *, size_t), 
->>>>>>> d647edc4
                                const ArgsStruct * args, const size_t args_size = sizeof( ArgsStruct ),
                                const PayloadType * payload = NULL, const size_t payload_size = 0)
 {
