--- conflicted
+++ resolved
@@ -8,14 +8,11 @@
 #include <glog/logging.h>
 #include <sstream>
 
-<<<<<<< HEAD
 #include "PerformanceTools.hpp"
-=======
 #ifdef VTRACE
 #include <vt_user.h>
 #endif
 
->>>>>>> 3d2d2f16
 #include "StateTimer.hpp"
 
 DECLARE_int64( periodic_poll_ticks );
