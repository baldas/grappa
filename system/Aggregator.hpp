
#ifndef __AGGREGATOR_HPP__
#define __AGGREGATOR_HPP__


#ifdef STL_DEBUG_ALLOCATOR
#include "../tools/stl-debug-allocator/archive/Source/includes.h"
#include "../tools/stl-debug-allocator/archive/Source/allocator.h"
#endif

#include <vector>
#include <algorithm>
#include <queue>

#include <iostream>
#include <cassert>

#include <gflags/gflags.h>
#include <glog/logging.h>


#include <gasnet.h>

#include "common.hpp"
#include "gasnet_helpers.h"

#include "Communicator.hpp"
#include "Timestamp.hpp"

#include "MutableHeap.hpp"

#include "StateTimer.hpp"
#include "PerformanceTools.hpp"


#include <TAU.h>

#ifdef VTRACE
#include <vt_user.h>
#endif
#include "PerformanceTools.hpp"

// function to compute a mpi-like tag for communication tracing
//#define aggregator_trace_tag(data) (int) (0x7FFF & reinterpret_cast<intptr_t>(data))
#define aggregator_trace_tag(data) (0xffffffff & reinterpret_cast<intptr_t>(data))

/// number of ticks to wait before automatically flushing a buffer.
DECLARE_int64( aggregator_autoflush_ticks );

/// Type of aggregated active message handler
typedef void (* AggregatorAMHandler)( void *, size_t, void *, size_t );

/// Active message handler called to deaggregate aggregated messages.
extern void Aggregator_deaggregate_am( gasnet_token_t token, void * buf, size_t size );

extern bool aggregator_access_control_active;

class AggregatorStatistics {
private:
  uint64_t messages_aggregated_;
  uint64_t bytes_aggregated_;
  uint64_t messages_deaggregated_;
  uint64_t bytes_deaggregated_;
  uint64_t messages_forwarded_;
  uint64_t bytes_forwarded_;
  uint64_t flushes_;
  uint64_t timeouts_;
  uint64_t idle_flushes_;
  uint64_t capacity_flushes_;
  uint64_t histogram_[16];
  timespec start_;

#ifdef VTRACE_SAMPLED
  unsigned aggregator_vt_grp;
  unsigned messages_aggregated_vt_ev;
  unsigned bytes_aggregated_vt_ev;
  unsigned messages_deaggregated_vt_ev;
  unsigned bytes_deaggregated_vt_ev;
  unsigned messages_forwarded_vt_ev;
  unsigned bytes_forwarded_vt_ev;
  unsigned flushes_vt_ev;
  unsigned timeouts_vt_ev;
  unsigned idle_flushes_vt_ev;
  unsigned capacity_flushes_vt_ev;
  unsigned aggregator_0_to_255_bytes_vt_ev;
  unsigned aggregator_256_to_511_bytes_vt_ev;
  unsigned aggregator_512_to_767_bytes_vt_ev;
  unsigned aggregator_768_to_1023_bytes_vt_ev;
  unsigned aggregator_1024_to_1279_bytes_vt_ev;
  unsigned aggregator_1280_to_1535_bytes_vt_ev;
  unsigned aggregator_1536_to_1791_bytes_vt_ev;
  unsigned aggregator_1792_to_2047_bytes_vt_ev;
  unsigned aggregator_2048_to_2303_bytes_vt_ev;
  unsigned aggregator_2304_to_2559_bytes_vt_ev;
  unsigned aggregator_2560_to_2815_bytes_vt_ev;
  unsigned aggregator_2816_to_3071_bytes_vt_ev;
  unsigned aggregator_3072_to_3327_bytes_vt_ev;
  unsigned aggregator_3328_to_3583_bytes_vt_ev;
  unsigned aggregator_3584_to_3839_bytes_vt_ev;
  unsigned aggregator_3840_to_4095_bytes_vt_ev;
#endif


  std::string hist_labels[16];
  
  std::ostream& header( std::ostream& o ) {
    o << "AggregatorStatistics, header, time, messages_aggregated, bytes_aggregated, messages_aggregated_per_second, bytes_aggregated_per_second, flushes, timeouts";
    for (int i=0; i<16; i++) o << ", " << hist_labels[i];
    return o;
  }

  std::ostream& data( std::ostream& o, double time) {
    o << "AggregatorStatistics, data, " << time << ", ";
    double messages_aggregated_per_second = messages_aggregated_ / time;
    double bytes_aggregated_per_second = bytes_aggregated_ / time;
    o << messages_aggregated_ << ", " 
      << bytes_aggregated_ << ", "
      << messages_aggregated_per_second << ", "
      << bytes_aggregated_per_second << ", ";
    o << flushes_ << ", " << timeouts_;
    for( int i = 0; i < 16; ++i ) {
      o << ", " << histogram_[ i ];
    }
    return o;
  }
  
  std::ostream& as_map( std::ostream& o, double time) {
    double messages_aggregated_per_second = messages_aggregated_ / time;
    double bytes_aggregated_per_second = bytes_aggregated_ / time;
    
    o << "AggregatorStatistics {" ;
    o << "time_aggregated: " << time << ", "
      << "messages_aggregated: " << messages_aggregated_ << ", "
      << "bytes_aggregated: " << bytes_aggregated_ << ", "
      << "messages_aggregated_per_second: " << messages_aggregated_per_second << ", "
      << "bytes_aggregated_per_second: " << bytes_aggregated_per_second << ", "
      << "flushes: " << flushes_ << ", "
      << "timeouts: " << timeouts_ << ", "
      << "idle_flushes: " << idle_flushes_ << ", "
      << "capacity_flushes: " << capacity_flushes_;
    for (int i=0; i<16; i++) {
      o << ", " << hist_labels[i] << ": " << histogram_[i];
    }
    o << " }";
    return o;
  }
  
  double time() {
    timespec end;
    clock_gettime( CLOCK_MONOTONIC, &end );
    return (end.tv_sec + end.tv_nsec * 0.000000001) - (start_.tv_sec + start_.tv_nsec * 0.000000001);
  }

public:
  AggregatorStatistics()
    : histogram_()
    , start_()
#ifdef VTRACE_SAMPLED
    , aggregator_vt_grp( VT_COUNT_GROUP_DEF( "Aggregator" ) )
    , messages_aggregated_vt_ev( VT_COUNT_DEF( "Total messages aggregated", "messages", VT_COUNT_TYPE_UNSIGNED, aggregator_vt_grp ) )
    , bytes_aggregated_vt_ev( VT_COUNT_DEF( "Total bytes aggregated", "bytes", VT_COUNT_TYPE_UNSIGNED, aggregator_vt_grp ) )
    , messages_deaggregated_vt_ev( VT_COUNT_DEF( "Total messages deaggregated", "messages", VT_COUNT_TYPE_UNSIGNED, aggregator_vt_grp ) )
    , bytes_deaggregated_vt_ev( VT_COUNT_DEF( "Total bytes deaggregated", "bytes", VT_COUNT_TYPE_UNSIGNED, aggregator_vt_grp ) )
    , messages_forwarded_vt_ev( VT_COUNT_DEF( "Total messages deaggregated", "messages", VT_COUNT_TYPE_UNSIGNED, aggregator_vt_grp ) )
    , bytes_forwarded_vt_ev( VT_COUNT_DEF( "Total bytes deaggregated", "bytes", VT_COUNT_TYPE_UNSIGNED, aggregator_vt_grp ) )
    , flushes_vt_ev( VT_COUNT_DEF( "Flushes", "flushes", VT_COUNT_TYPE_UNSIGNED, aggregator_vt_grp ) )
    , timeouts_vt_ev( VT_COUNT_DEF( "Timeouts", "timeouts", VT_COUNT_TYPE_UNSIGNED, aggregator_vt_grp ) )
    , idle_flushes_vt_ev( VT_COUNT_DEF( "Idle flushes", "flushes", VT_COUNT_TYPE_UNSIGNED, aggregator_vt_grp ) )
    , capacity_flushes_vt_ev( VT_COUNT_DEF( "Capacity flushes", "flushes", VT_COUNT_TYPE_UNSIGNED, aggregator_vt_grp ) )
    , aggregator_0_to_255_bytes_vt_ev(     VT_COUNT_DEF(     "Aggregated 0 to 255 bytes", "messages", VT_COUNT_TYPE_DOUBLE, aggregator_vt_grp ) )
    , aggregator_256_to_511_bytes_vt_ev(   VT_COUNT_DEF(   "Aggregated 256 to 511 bytes", "messages", VT_COUNT_TYPE_DOUBLE, aggregator_vt_grp ) )
    , aggregator_512_to_767_bytes_vt_ev(   VT_COUNT_DEF(   "Aggregated 512 to 767 bytes", "messages", VT_COUNT_TYPE_DOUBLE, aggregator_vt_grp ) )
    , aggregator_768_to_1023_bytes_vt_ev(  VT_COUNT_DEF(  "Aggregated 768 to 1023 bytes", "messages", VT_COUNT_TYPE_DOUBLE, aggregator_vt_grp ) )
    , aggregator_1024_to_1279_bytes_vt_ev( VT_COUNT_DEF( "Aggregated 1024 to 1279 bytes", "messages", VT_COUNT_TYPE_DOUBLE, aggregator_vt_grp ) )
    , aggregator_1280_to_1535_bytes_vt_ev( VT_COUNT_DEF( "Aggregated 1280 to 1535 bytes", "messages", VT_COUNT_TYPE_DOUBLE, aggregator_vt_grp ) )
    , aggregator_1536_to_1791_bytes_vt_ev( VT_COUNT_DEF( "Aggregated 1536 to 1791 bytes", "messages", VT_COUNT_TYPE_DOUBLE, aggregator_vt_grp ) )
    , aggregator_1792_to_2047_bytes_vt_ev( VT_COUNT_DEF( "Aggregated 1792 to 2047 bytes", "messages", VT_COUNT_TYPE_DOUBLE, aggregator_vt_grp ) )
    , aggregator_2048_to_2303_bytes_vt_ev( VT_COUNT_DEF( "Aggregated 2048 to 2303 bytes", "messages", VT_COUNT_TYPE_DOUBLE, aggregator_vt_grp ) )
    , aggregator_2304_to_2559_bytes_vt_ev( VT_COUNT_DEF( "Aggregated 2304 to 2559 bytes", "messages", VT_COUNT_TYPE_DOUBLE, aggregator_vt_grp ) )
    , aggregator_2560_to_2815_bytes_vt_ev( VT_COUNT_DEF( "Aggregated 2560 to 2815 bytes", "messages", VT_COUNT_TYPE_DOUBLE, aggregator_vt_grp ) )
    , aggregator_2816_to_3071_bytes_vt_ev( VT_COUNT_DEF( "Aggregated 2816 to 3071 bytes", "messages", VT_COUNT_TYPE_DOUBLE, aggregator_vt_grp ) )
    , aggregator_3072_to_3327_bytes_vt_ev( VT_COUNT_DEF( "Aggregated 3072 to 3327 bytes", "messages", VT_COUNT_TYPE_DOUBLE, aggregator_vt_grp ) )
    , aggregator_3328_to_3583_bytes_vt_ev( VT_COUNT_DEF( "Aggregated 3328 to 3583 bytes", "messages", VT_COUNT_TYPE_DOUBLE, aggregator_vt_grp ) )
    , aggregator_3584_to_3839_bytes_vt_ev( VT_COUNT_DEF( "Aggregated 3584 to 3839 bytes", "messages", VT_COUNT_TYPE_DOUBLE, aggregator_vt_grp ) )
    , aggregator_3840_to_4095_bytes_vt_ev( VT_COUNT_DEF( "Aggregated 3840 to 4095 bytes", "messages", VT_COUNT_TYPE_DOUBLE, aggregator_vt_grp ) )
#endif
  {
    reset();
    hist_labels[ 0] = "aggregator_0_to_255_bytes";
    hist_labels[ 1] = "aggregator_256_to_511_bytes";
    hist_labels[ 2] = "aggregator_512_to_767_bytes";
    hist_labels[ 3] = "aggregator_768_to_1023_bytes";
    hist_labels[ 4] = "aggregator_1024_to_1279_bytes";
    hist_labels[ 5] = "aggregator_1280_to_1535_bytes";
    hist_labels[ 6] = "aggregator_1536_to_1791_bytes";
    hist_labels[ 7] = "aggregator_1792_to_2047_bytes";
    hist_labels[ 8] = "aggregator_2048_to_2303_bytes";
    hist_labels[ 9] = "aggregator_2304_to_2559_bytes";
    hist_labels[10] = "aggregator_2560_to_2815_bytes";
    hist_labels[11] = "aggregator_2816_to_3071_bytes";
    hist_labels[12] = "aggregator_3072_to_3327_bytes";
    hist_labels[13] = "aggregator_3328_to_3583_bytes";
    hist_labels[14] = "aggregator_3584_to_3839_bytes";
    hist_labels[15] = "aggregator_3840_to_4095_bytes";
  }
  
  void reset() {
    messages_aggregated_ = 0;
    bytes_aggregated_ = 0;
    messages_deaggregated_ = 0;
    bytes_deaggregated_ = 0;
    messages_forwarded_ = 0;
    bytes_forwarded_ = 0;
    flushes_ = 0;
    timeouts_ = 0;
    idle_flushes_ = 0;
    capacity_flushes_ = 0;
    clock_gettime(CLOCK_MONOTONIC, &start_);
    for( int i = 0; i < 16; ++i ) {
      histogram_[i] = 0;
    }
  }

  void record_flush() { 
    flushes_++;
  }

  void record_timeout() {
    timeouts_++;
  }

  void record_idle_flush() {
    idle_flushes_++;
  }
  
  void record_capacity_flush() {
    capacity_flushes_++;
  }
  
  void record_aggregation( size_t bytes ) {
    messages_aggregated_++;
    bytes_aggregated_ += bytes;
    histogram_[ (bytes >> 8) & 0xf ]++;
  }

  void record_deaggregation( size_t bytes ) {
    ++messages_deaggregated_;
    bytes_deaggregated_ += bytes;
  }

  void record_forward( size_t bytes ) {
    ++messages_forwarded_;
    bytes_forwarded_ += bytes;
  }

  void profiling_sample() {
#ifdef VTRACE_SAMPLED
    VT_COUNT_UNSIGNED_VAL( messages_aggregated_vt_ev, messages_aggregated_ );
    VT_COUNT_UNSIGNED_VAL( bytes_aggregated_vt_ev, bytes_aggregated_ );
    VT_COUNT_UNSIGNED_VAL( messages_deaggregated_vt_ev, messages_deaggregated_ );
    VT_COUNT_UNSIGNED_VAL( bytes_deaggregated_vt_ev, bytes_deaggregated_ );
    VT_COUNT_UNSIGNED_VAL( messages_forwarded_vt_ev, messages_forwarded_ );
    VT_COUNT_UNSIGNED_VAL( bytes_forwarded_vt_ev, bytes_forwarded_ );
    VT_COUNT_UNSIGNED_VAL( flushes_vt_ev, flushes_ );
    VT_COUNT_UNSIGNED_VAL( timeouts_vt_ev, timeouts_ );
    VT_COUNT_UNSIGNED_VAL( idle_flushes_vt_ev, idle_flushes_ );
    VT_COUNT_UNSIGNED_VAL( capacity_flushes_vt_ev, capacity_flushes_ );
    VT_COUNT_DOUBLE_VAL( aggregator_0_to_255_bytes_vt_ev,     (double) histogram_[0]  / messages_aggregated_ );
    VT_COUNT_DOUBLE_VAL( aggregator_256_to_511_bytes_vt_ev,   (double) histogram_[1]  / messages_aggregated_ );
    VT_COUNT_DOUBLE_VAL( aggregator_512_to_767_bytes_vt_ev,   (double) histogram_[2]  / messages_aggregated_ );
    VT_COUNT_DOUBLE_VAL( aggregator_768_to_1023_bytes_vt_ev,  (double) histogram_[3]  / messages_aggregated_ );
    VT_COUNT_DOUBLE_VAL( aggregator_1024_to_1279_bytes_vt_ev, (double) histogram_[4]  / messages_aggregated_ );
    VT_COUNT_DOUBLE_VAL( aggregator_1280_to_1535_bytes_vt_ev, (double) histogram_[5]  / messages_aggregated_ );
    VT_COUNT_DOUBLE_VAL( aggregator_1536_to_1791_bytes_vt_ev, (double) histogram_[6]  / messages_aggregated_ );
    VT_COUNT_DOUBLE_VAL( aggregator_1792_to_2047_bytes_vt_ev, (double) histogram_[7]  / messages_aggregated_ );
    VT_COUNT_DOUBLE_VAL( aggregator_2048_to_2303_bytes_vt_ev, (double) histogram_[8]  / messages_aggregated_ );
    VT_COUNT_DOUBLE_VAL( aggregator_2304_to_2559_bytes_vt_ev, (double) histogram_[9]  / messages_aggregated_ );
    VT_COUNT_DOUBLE_VAL( aggregator_2560_to_2815_bytes_vt_ev, (double) histogram_[10] / messages_aggregated_ );
    VT_COUNT_DOUBLE_VAL( aggregator_2816_to_3071_bytes_vt_ev, (double) histogram_[11] / messages_aggregated_ );
    VT_COUNT_DOUBLE_VAL( aggregator_3072_to_3327_bytes_vt_ev, (double) histogram_[12] / messages_aggregated_ );
    VT_COUNT_DOUBLE_VAL( aggregator_3328_to_3583_bytes_vt_ev, (double) histogram_[13] / messages_aggregated_ );
    VT_COUNT_DOUBLE_VAL( aggregator_3584_to_3839_bytes_vt_ev, (double) histogram_[14] / messages_aggregated_ );
    VT_COUNT_DOUBLE_VAL( aggregator_3840_to_4095_bytes_vt_ev, (double) histogram_[15] / messages_aggregated_ );
#endif
  }

  void dump() {
    header( LOG(INFO) );
    data( LOG(INFO), time() );
  }
  void dump_as_map() {
    as_map( std::cout, time() );
    std::cout << std::endl;
  }
  
  void merge(AggregatorStatistics * other) {
    messages_aggregated_ += other->messages_aggregated_;
    bytes_aggregated_ += other->bytes_aggregated_;
    messages_deaggregated_ += other->messages_deaggregated_;
    bytes_deaggregated_ += other->bytes_deaggregated_;
    messages_forwarded_ += other->messages_forwarded_;
    bytes_forwarded_ += other->bytes_forwarded_;
    flushes_ += other->flushes_;
    timeouts_ += other->timeouts_;
    idle_flushes_ += other->idle_flushes_;
    capacity_flushes_ += other->capacity_flushes_;
    for( int i = 0; i < 16; ++i ) {
      histogram_[i] += other->histogram_[i];
    }
  }

  static void merge_am(AggregatorStatistics * other, size_t sz, void* payload, size_t psz);
};

/// Header for aggregated active messages.
struct AggregatorGenericCallHeader {
  uintptr_t function_pointer;
  Node destination;
  uint16_t args_size;
  uint16_t payload_size;
#ifdef GRAPPA_TRACE
// TODO: really don't want this transmitted even in tracing
  Node source;
#endif
#ifdef VTRACE_FULL
// TODO: really don't want this transmitted even in tracing
  uint64_t tag;
#endif
};

static std::ostream& operator<<( std::ostream& o, const AggregatorGenericCallHeader& h ) {
  return o << "[f="           << (void*) h.function_pointer 
           << ",d=" << h.destination
           << ",a=" << h.args_size
           << ",p=" << h.payload_size
           << "(t=" << sizeof(h) + h.args_size + h.payload_size << ")"
           << "]";
}

/// Active message aggregation per-destination storage class.
template< const int max_size_ >
class AggregatorBuffer {
private:
public:
  int current_position_;
  char buffer_[ max_size_ ];

  AggregatorBuffer()
    : current_position_( 0 )
  { }

  /// use default copy constructor and assignment operator

  inline bool fits( size_t size ) const { 
    return (current_position_ + size) < max_size_; 
  }

  inline void insert( const void * data, size_t size ) {
    assert ( fits( size ) );
    memcpy( &buffer_[ current_position_ ], data, size );
    current_position_ += size;
  }

  inline void flush() {
    current_position_ = 0;
  }
};

/// Active message aggregation class.
class Aggregator {
private:
  DISALLOW_COPY_AND_ASSIGN( Aggregator );

  /// max node count. used to allocate buffers.
  int max_nodes_;

  /// number of bytes in each aggregation buffer
  /// TODO: this should track the IB MTU
  static const int buffer_size_ = 4024;

  /// buffers holding aggregated messages. 
  std::vector< AggregatorBuffer< buffer_size_ > > buffers_;

  /// current timestamp for autoflusher.
  uint64_t previous_timestamp_;

  /// priority queue for autoflusher.
  MutableHeap< uint64_t, // priority (inverted timestamp)
               int       // key (target)
               > least_recently_sent_;

  /// handle for deaggregation active message
  int aggregator_deaggregate_am_handle_;

  /// routing table for hierarchical aggregation
  std::vector< Node > route_map_;

#ifdef VTRACE_FULL
  uint64_t tag_;
  unsigned vt_agg_commid_;
#endif

  /// storage for deaggregation
  struct ReceivedAM {
    size_t size_;
    char buf_[buffer_size_];
    ReceivedAM( size_t size, void * buf ) 
      : size_( size )
      , buf_()
    { 
      assert( size < buffer_size_ );
      memcpy( buf_, buf, size );
    }
  };

#ifdef STL_DEBUG_ALLOCATOR
  std::queue< ReceivedAM, std::deque< ReceivedAM, STLMemDebug::Allocator< ReceivedAM > > > received_AM_queue_;
#else
  std::queue< ReceivedAM > received_AM_queue_;
#endif

  void deaggregate( );
  friend void Aggregator_deaggregate_am( gasnet_token_t token, void * buf, size_t size );

public:
  /// statistics
  AggregatorStatistics stats;  

  /// Construct Aggregator.
  Aggregator( );

  void init();

  ~Aggregator();

  void finish();

  void dump_stats() { stats.dump_as_map(); }
  void merge_stats();
  void reset_stats() { stats.reset(); }

  /// route map lookup for hierarchical aggregation
  inline Node get_target_for_node( Node n ) const {
    return route_map_[ n ];
  }

  /// route map update for hierarchical aggregation
  inline void update_target_for_node( Node node, Node target ) {
    route_map_[ node ] = target;
  }

  /// send aggregated messages for node
  inline void flush( Node node ) {
    GRAPPA_FUNCTION_PROFILE( GRAPPA_COMM_GROUP );
    DVLOG(5) << "flushing node " << node;
    stats.record_flush();
    Node target = route_map_[ node ];
    global_communicator.send( target,
                              aggregator_deaggregate_am_handle_,
                              buffers_[ target ].buffer_,
                              buffers_[ target ].current_position_ );
    buffers_[ target ].flush();
    DVLOG(5) << "heap before flush:\n" << least_recently_sent_.toString( );
    least_recently_sent_.remove_key( target );
    DVLOG(5) << "heap after flush:\n" << least_recently_sent_.toString( );
  }
  
  inline void idle_flush_poll() {
<<<<<<< HEAD
    GRAPPA_FUNCTION_PROFILE( GRAPPA_COMM_GROUP );
#ifdef VTRACE
=======
#ifdef VTRACE_FULL
>>>>>>> 26ffa4ba
    VT_TRACER("idle_flush_poll");
#endif
    StateTimer::enterState_communication();
    global_communicator.poll();
    while ( !least_recently_sent_.empty() ) {
      stats.record_idle_flush();
      DVLOG(5) << "idle flush Node " << least_recently_sent_.top_key();
      flush(least_recently_sent_.top_key());
    }
    deaggregate();
  }
  

  /// get timestamp. we avoid calling rdtsc for performance
  inline uint64_t get_timestamp() {
    //return previous_timestamp_ + 1;
    SoftXMT_tick();
    return SoftXMT_get_timestamp();
   }

  inline uint64_t get_previous_timestamp() {
    return previous_timestamp_;
  }

  /// poll communicator. send any aggregated messages that have been sitting for too long
  inline void poll() {
<<<<<<< HEAD
    GRAPPA_FUNCTION_PROFILE( GRAPPA_COMM_GROUP );
#ifdef VTRACE
=======
#ifdef VTRACE_FULL
>>>>>>> 26ffa4ba
    VT_TRACER("poll");
#endif
    global_communicator.poll();
    uint64_t ts = get_timestamp();
    // timestamp overflows are silently ignored. 
    // since it would take many many years to see one, I think that's okay for now.
    if( !least_recently_sent_.empty() ) {                                    // if messages are waiting, and
      if( -least_recently_sent_.top_priority() + FLAGS_aggregator_autoflush_ticks < ts ) { // we've waited long enough,
        stats.record_timeout();
        DVLOG(5) << "timeout for node " << least_recently_sent_.top_key() 
                 << ": inserted at " << -least_recently_sent_.top_priority()
                 << " autoflush_ticks " << FLAGS_aggregator_autoflush_ticks
                 << " (current ts " << ts << ")";
        flush( least_recently_sent_.top_key() );                   // send.
      }
    }
    previous_timestamp_ = ts;
    deaggregate();
  }

  inline const size_t max_size() const { return buffer_size_; }
  inline const size_t remaining_size( Node destination ) const { 
    Node target = get_target_for_node( destination );
    return buffer_size_ - buffers_[ target ].current_position_; 
  }

inline void aggregate( Node destination, AggregatorAMHandler fn_p,
                         const void * args, const size_t args_size,
                         const void * payload, const size_t payload_size ) {
<<<<<<< HEAD
    GRAPPA_FUNCTION_PROFILE( GRAPPA_COMM_GROUP );
#ifdef VTRACE
=======
#ifdef VTRACE_FULL
>>>>>>> 26ffa4ba
    VT_TRACER("aggregate");
#endif
    CHECK( destination < max_nodes_ ) << "destination:" << destination << " max_nodes_:" << max_nodes_;
    Node target = get_target_for_node( destination );
    CHECK( target < max_nodes_ ) << "target:" << target << " max_nodes_:" << max_nodes_;

    // make sure arg struct and payload aren't too big.
    // in the future, this would lead us down a separate code path for large messages.
    // for now, fail.
    size_t total_call_size = payload_size + args_size + sizeof( AggregatorGenericCallHeader );
    DVLOG(5) << "aggregating " << total_call_size << " bytes to " 
             << destination << "(target " << target << ")";
    CHECK( total_call_size < buffer_size_ ) << "payload_size( " << payload_size << " )"
                                           << "+args_size( " << args_size << " )"
                                           << "+header_size( " << sizeof( AggregatorGenericCallHeader ) << " )"
                                           << "= " << total_call_size << " of max( " << buffer_size_ << " )";
  
    // does call fit in aggregation buffer?
    if( !( buffers_[ target ].fits( total_call_size ) ) ) {
      DVLOG(5) << "aggregating " << total_call_size << " bytes to " 
               << destination << "(target " << target 
               << "): didn't fit "
               << "(current buffer position " << buffers_[ target ].current_position_
               << ", next buffer position " << buffers_[ target ].current_position_ + total_call_size << ")";
      // doesn't fit, so flush before inserting
      stats.record_capacity_flush();
      flush( target );
      assert ( buffers_[ target ].fits( total_call_size ));
    }
  
    // now call must fit, so just insert it
    AggregatorGenericCallHeader header = { reinterpret_cast< intptr_t >( fn_p ),
                                           destination,
                                           args_size,
                                           payload_size
#ifdef GRAPPA_TRACE
                                          , global_communicator.mynode()
#endif
#ifdef VTRACE_FULL
					   , tag_
#endif
   
             };
   
    buffers_[ target ].insert( &header, sizeof( header ) );
    buffers_[ target ].insert( args, args_size );
    buffers_[ target ].insert( payload, payload_size );
    stats.record_aggregation( total_call_size );
  
    // trace fine-grain communication
  if (FLAGS_record_grappa_events) {
    // TODO: good candidate for TAU_CONTEXT_EVENT
      int fn_p_tag = aggregator_trace_tag( fn_p );
      TAU_TRACE_SENDMSG(fn_p_tag, destination, args_size + payload_size );
      // TODO: maybe add named communicators for separate function calls?
#ifdef VTRACE_FULL
      VT_SEND( vt_agg_commid_, tag_, total_call_size );
#endif
  }

  uint64_t ts = get_timestamp();
  least_recently_sent_.update_or_insert( target, -ts );
  previous_timestamp_ = ts;
#ifdef VTRACE_FULL
  tag_ += global_communicator.mynode();
#endif
  DVLOG(5) << "aggregated " << header;
}

};


extern Aggregator global_aggregator;



template< typename ArgsStruct >
inline void SoftXMT_call_on( Node destination, void (* fn_p)(ArgsStruct *, size_t, void *, size_t), 
                             const ArgsStruct * args, const size_t args_size = sizeof( ArgsStruct ),
                             const void * payload = NULL, const size_t payload_size = 0)
{
  StateTimer::start_communication();
  global_aggregator.aggregate( destination,
                               reinterpret_cast< AggregatorAMHandler >( fn_p ),
                               static_cast< const void * >( args ), args_size,
                               static_cast< const void * >( payload ), payload_size );
  StateTimer::stop_communication();
}


template< typename ArgsStruct, typename PayloadType >
inline void SoftXMT_call_on_x( Node destination, void (* fn_p)(ArgsStruct *, size_t, PayloadType *, size_t), 
                               const ArgsStruct * args, const size_t args_size = sizeof( ArgsStruct ),
                               const PayloadType * payload = NULL, const size_t payload_size = 0)
{
  StateTimer::start_communication();
  global_aggregator.aggregate( destination,
                               reinterpret_cast< AggregatorAMHandler >( fn_p ),
                               static_cast< const void * >( args ), args_size,
                               static_cast< const void * >( payload ), payload_size );
  StateTimer::stop_communication();
}

#endif<|MERGE_RESOLUTION|>--- conflicted
+++ resolved
@@ -466,12 +466,8 @@
   }
   
   inline void idle_flush_poll() {
-<<<<<<< HEAD
     GRAPPA_FUNCTION_PROFILE( GRAPPA_COMM_GROUP );
-#ifdef VTRACE
-=======
-#ifdef VTRACE_FULL
->>>>>>> 26ffa4ba
+#ifdef VTRACE_FULL
     VT_TRACER("idle_flush_poll");
 #endif
     StateTimer::enterState_communication();
@@ -498,12 +494,8 @@
 
   /// poll communicator. send any aggregated messages that have been sitting for too long
   inline void poll() {
-<<<<<<< HEAD
     GRAPPA_FUNCTION_PROFILE( GRAPPA_COMM_GROUP );
-#ifdef VTRACE
-=======
-#ifdef VTRACE_FULL
->>>>>>> 26ffa4ba
+#ifdef VTRACE_FULL
     VT_TRACER("poll");
 #endif
     global_communicator.poll();
@@ -533,12 +525,8 @@
 inline void aggregate( Node destination, AggregatorAMHandler fn_p,
                          const void * args, const size_t args_size,
                          const void * payload, const size_t payload_size ) {
-<<<<<<< HEAD
     GRAPPA_FUNCTION_PROFILE( GRAPPA_COMM_GROUP );
-#ifdef VTRACE
-=======
-#ifdef VTRACE_FULL
->>>>>>> 26ffa4ba
+#ifdef VTRACE_FULL
     VT_TRACER("aggregate");
 #endif
     CHECK( destination < max_nodes_ ) << "destination:" << destination << " max_nodes_:" << max_nodes_;
