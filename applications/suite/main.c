//
//  main.c
//  AppSuite
//
//  Created by Brandon Holt on 12/13/11.
//  Copyright 2011 University of Washington. All rights reserved.
//
#include <stdio.h>
#include <unistd.h>
// #include <getopt.h>
#include <stdbool.h>
#include <assert.h>
#include <string.h>

#include "defs.h"

static void printHelp(const char * exe);
static void parseOptions(int argc, char ** argv);

static char* graphfile;

int main(int argc, char* argv[]) {	
	parseOptions(argc, argv);
	setupParams(SCALE, 8);
	
	double time;
	
	printf("[[ Graph Application Suite ]]\n"); 	
	
	printf("\nScalable Data Generator - genScalData() randomly generating edgelist...\n"); fflush(stdout);
//	MTA("mta trace \"begin genScalData\"")
	time = timer();
	
	graphedges* ge = xmalloc(sizeof(graphedges));
	genScalData(ge, A, B, C, D);
	
	time = timer() - time;
	printf("Time taken for Scalable Data Generation is %9.6lf sec.\n", time);
	if (graphfile) print_edgelist_dot(ge, graphfile);

	//###############################################
	// Kernel: Compute Graph
	
	/* From the input edges, construct the graph 'G'.  */
	printf("\nKernel - Compute Graph beginning execution...\n"); fflush(stdout);
//	MTA("mta trace \"begin computeGraph\"")

	time = timer();
	
	// directed graph
	graph* dirg = computeGraph(ge);
	free_edgelist(ge);
<<<<<<< HEAD
		
=======
	
	printf("Directed graph has %lld edges.\n", dirg->numEdges); fflush(stdout);
	
>>>>>>> a20c83d5
	// undirected graph
	graph* g = makeUndirected(dirg);
	
	time = timer() - time;
	printf("Time taken for computeGraph (Kernel 1) is %9.6lf sec.\n", time);
	if (graphfile) print_graph_dot(g, graphfile);
	
	//###############################################
	// Kernel: Connected Components
	printf("\nKernel - Connected Components beginning execution...\n"); fflush(stdout);
	MTA("mta trace \"begin connectedComponents\"")
	time = timer();
	
	graphint connected = connectedComponents(g);
	
	time = timer() - time;
	printf("Number of connected components: %"DFMT"\n", connected);
	printf("Time taken for connectedComponents (Kernel 2) is %9.6lf sec.\n", time);
	
	
	//###############################################
	// Kernel: Path Isomorphism
	
	// assign random colors to vertices in the range: [0,10)
//	MTA("mta trace \"begin markColors\"")
	markColors(dirg, 0, 10);
	
	// path to find (sequence of specifically colored vertices)
	color_t pattern[] = {2, 5, 9, END};

	color_t *c = pattern;
	printf("\nKernel - Path Isomorphism beginning execution...\nfinding path: %"DFMT"", *c);
	c++; while (*c != END) { printf(" -> %"DFMT"", *c); c++; } printf("\n"); fflush(stdout);
//	MTA("mta trace \"begin pathIsomorphism\"")
	time = timer();
	
	graphint num_matches = pathIsomorphismPar(dirg, pattern);
	
	time = timer() - time;
	
	printf("Number of matches: %"DFMT"\n", num_matches);
	printf("Time taken for pathIsomorphismPar is %9.6lf sec.\n", time);
	
	//###############################################
	// Kernel: Triangles
	printf("\nKernel - Triangles beginning execution...\n"); fflush(stdout);
//	MTA("mta trace \"begin triangles\"")
	time = timer();
	
	graphint num_triangles = triangles(g);
	
	time = timer() - time;
	printf("Number of triangles: %"DFMT"\n", num_triangles);
	printf("Time taken for triangles is %9.6lf sec.\n", time);
	
	
	//###############################################
	// Kernel: Betweenness Centrality
	printf("\nKernel - Betweenness Centrality beginning execution...\n"); fflush(stdout);
//	MTA("mta trace \"begin centrality\"")
	time = timer();
	
	double *bc = xmalloc(numVertices*sizeof(double));
	double avgbc = centrality(g, bc, numVertices);
	
	time = timer() - time;
	printf("Betweenness Centrality: (avg) = %lf\n", avgbc);
	printf("Time taken for betweenness centrality is %9.6lf sec.\n", time);
	
	//###################
	// Kernels complete!
	free_graph(dirg);
	free_graph(g);
	
	return 0;
}

static void printHelp(const char * exe) {
	printf("Usage: %s [options]\nOptions:\n", exe);
	printf("  --help,h   Prints this help message displaying command-line options\n");
	printf("  --scale,s  Scale of the graph: 2^SCALE vertices.\n");
	printf("  --dot,d    Filename for output of graph in dot form.\n");
	exit(0);
}

static void parseOptions(int argc, char ** argv) {
	if (argc != 2) {
		fprintf(stderr, "Usage: %s <SCALE>\n", argv[0]);
		exit(-1);
	} else {
		SCALE = atoi(argv[1]);
	}
}

// static void parseOptions(int argc, char ** argv) {
// 	struct option long_opts[] = {
// 		{"help", no_argument, 0, 'h'},
// 		{"scale", required_argument, 0, 's'},
// 		{"dot", required_argument, 0, 'd'}
// 	};
// 	
// 	SCALE = 1; //default value
// 	graphfile = NULL;
// 	
// 	int c = 0;
// 	while (c != -1) {
// 		int option_index = 0;
// 		
// 		c = getopt_long(argc, argv, "hsd", long_opts, &option_index);
// 		switch (c) {
// 			case 'h':
// 				printHelp(argv[0]);
// 				exit(0);
// 			case 's':
// 				SCALE = atoi(optarg);
// 				break;
// 			case 'd':
// 				graphfile = optarg;
// 				break;
// 		}
// 	}
// }
<|MERGE_RESOLUTION|>--- conflicted
+++ resolved
@@ -50,13 +50,7 @@
 	// directed graph
 	graph* dirg = computeGraph(ge);
 	free_edgelist(ge);
-<<<<<<< HEAD
-		
-=======
-	
-	printf("Directed graph has %lld edges.\n", dirg->numEdges); fflush(stdout);
-	
->>>>>>> a20c83d5
+
 	// undirected graph
 	graph* g = makeUndirected(dirg);
 	
