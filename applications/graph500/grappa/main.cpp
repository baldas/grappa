/* Copyright (C) 2010 The Trustees of Indiana University.                  */
/*                                                                         */
/* Use, modification and distribution is subject to the Boost Software     */
/* License, Version 1.0. (See accompanying file LICENSE_1_0.txt or copy at */
/* http://www.boost.org/LICENSE_1_0.txt)                                   */
/*                                                                         */
/*  Authors: Jeremiah Willcock                                             */
/*           Andrew Lumsdaine                                              */

/* These need to be before any possible inclusions of stdint.h or inttypes.h.
 * */
#ifndef __STDC_LIMIT_MACROS
#define __STDC_LIMIT_MACROS
#endif
#ifndef __STDC_FORMAT_MACROS
#define __STDC_FORMAT_MACROS
#endif

#include "../generator/make_graph.h"
#include "../generator/utils.h"
#include "../prng.h"
#include "common.h"
#include <math.h>
#include <assert.h>
#include <string.h>
#include <stdlib.h>
#include <stddef.h>
#include <stdio.h>
#include <limits.h>
#include <stdint.h>
#include <inttypes.h>

#include <Grappa.hpp>
#include <GlobalAllocator.hpp>
#include <ForkJoin.hpp>
#include <Cache.hpp>
#include <Delegate.hpp>
#include <PerformanceTools.hpp>
#include <FileIO.hpp>

#include "timer.h"
//#include "rmat.h"
#include "oned_csr.h"
#include "verify.hpp"
#include "options.h"

<<<<<<< HEAD
=======

// test change

>>>>>>> add9a80e
static int compare_doubles(const void* a, const void* b) {
  double aa = *(const double*)a;
  double bb = *(const double*)b;
  return (aa < bb) ? -1 : (aa == bb) ? 0 : 1;
}
enum {s_minimum, s_firstquartile, s_median, s_thirdquartile, s_maximum, s_mean, s_std, s_LAST};
static void get_statistics(const double x[], int n, double r[s_LAST]);
void output_results (const int64_t SCALE, int64_t nvtx_scale, int64_t edgefactor,
                const double A, const double B, const double C, const double D,
                const double generation_time,
                const double construction_time,
                const int NBFS, const double *bfs_time, const int64_t *bfs_nedge);

//### Globals ###
static int64_t nvtx_scale;

//static int64_t bfs_root[NBFS_max];

static double generation_time;
static double construction_time;
static double bfs_time[NBFS_max];
static int64_t bfs_nedge[NBFS_max];

#define XOFF(k) (xoff+2*(k))
#define XENDOFF(k) (xoff+2*(k)+1)

#define read Grappa_delegate_read_word

inline bool has_adj(GlobalAddress<int64_t> xoff, int64_t i) {
  int64_t xoi = read(XOFF(i));
  int64_t xei = read(XENDOFF(i));
  return xei-xoi != 0;
}

static void choose_bfs_roots(GlobalAddress<int64_t> xoff, int64_t nvtx, int * NBFS, int64_t bfs_roots[]) {

  // sample from 0..nvtx-1 without replacement
  int64_t m = 0, t = 0;
  while (m < *NBFS && t < nvtx) {
    double R = mrg_get_double_orig((mrg_state*)prng_state);
    if (!has_adj(xoff, t) || (nvtx - t)*R > *NBFS - m) ++t;
    else bfs_roots[m++] = t++;
  }
  if (t >= nvtx && m < *NBFS) {
    if (m > 0) {
      LOG(INFO) << "Cannot find enough sample roots, using " << m;
      *NBFS = m;
    } else {
      LOG(ERROR) << "Cannot find any sample roots! Exiting...";
      exit(1);
    }
  }
}


LOOP_FUNCTION(func_enable_tau, nid) {
  FLAGS_record_grappa_events = true;
}
LOOP_FUNCTION(func_enable_google_profiler, nid) {
  Grappa_start_profiling();
}
static void enable_tau() {
#ifdef GRAPPA_TRACE
  VLOG(1) << "Enabling TAU recording.";
  func_enable_tau f;
  fork_join_custom(&f);
#endif
#ifdef GOOGLE_PROFILER
  func_enable_google_profiler g;
  fork_join_custom(&g);
#endif
}
LOOP_FUNCTION(func_disable_tau, nid) {
  FLAGS_record_grappa_events = false;
}
LOOP_FUNCTION(func_disable_google_profiler, nid) {
  Grappa_stop_profiling();
}
static void disable_tau() {
#ifdef GRAPPA_TRACE
  VLOG(1) << "Disabling TAU recording.";
  func_disable_tau f;
  fork_join_custom(&f);
#endif
#ifdef GOOGLE_PROFILER
  Grappa_merge_and_dump_stats(std::cerr);
  func_disable_google_profiler g;
  fork_join_custom(&g);
#else
  Grappa_merge_and_dump_stats(std::cerr);
  std::cerr << std::flush;
  Grappa_reset_stats_all_nodes();
#endif
}

static void run_bfs(tuple_graph * tg, csr_graph * g, int64_t * bfs_roots) {
  double t;
  
  // build bfs tree for each root
  for (int64_t i=0; i < NBFS; i++) {
    GlobalAddress<int64_t> bfs_tree = Grappa_typed_malloc<int64_t>(g->nv);
    GlobalAddress<int64_t> max_bfsvtx;
    
    VLOG(1) << "Running bfs on root " << i << "(" << bfs_roots[i] << ")...";
    Grappa_reset_stats_all_nodes();
    
    enable_tau();

    t = timer();
    bfs_time[i] = make_bfs_tree(g, bfs_tree, bfs_roots[i]);
    t = timer() - t;

    disable_tau();
    
    VLOG(1) << "make_bfs_tree time: " << t;

    VLOG(1) << "Verifying bfs " << i << "...";
    t = timer();
    bfs_nedge[i] = verify_bfs_tree(bfs_tree, g->nv-1, bfs_roots[i], tg);
    t = timer() - t;
    VLOG(1) << "verify time: " << t;
    
    if (bfs_nedge[i] < 0) {
      LOG(ERROR) << "bfs " << i << " from root " << bfs_roots[i] << " failed verification: " << bfs_nedge[i];
      exit(1);
    } else {
      VLOG(1) << "bfs_time[" << i << "] = " << bfs_time[i];
    }
    
    TIME(t, Grappa_free(bfs_tree));
    VLOG(1) << "Free bfs_tree time: " << t;
  }
}

//template <typename T>
//inline void read_my_chunk(GlobalAddress<T> base_addr, int64_t n, GrappaFile& fin) {
  //range_t r = blockDist(0, n, Grappa_mynode(), Grappa_nodes());
  //fin.offset += r.start*sizeof(T);
  //Grappa_read_array(base_addr+r.start, r.end-r.start, fin);
  //fin.offset += (n-r.end)*sizeof(T);
//}

//LOOP_FUNCTOR( checkpoint_in_func, nid, ((tuple_graph,tg)) ((csr_graph,g)) ((int64_t*,bfs_roots)) ((int64_t, ckpt_nbfs)) ) {
  //char fname[256];
  //sprintf(fname, "ckpts/graph500.%lld.%lld.xmt.w.ckpt", SCALE, edgefactor);
  ////FILE * fin = fopen(fname, "r");
  //GrappaFile fin(fname, false);
  
  //fin.offset = 4*sizeof(int64_t);

  //read_my_chunk(tg.edges, tg.nedge, fin);
  
  //read_my_chunk(g.xoff, 2*g.nv+2, fin);

  //read_my_chunk(g.xadjstore, g.nadj, fin);
  
  //if (nid == 0) {
    //FILE * fin = fopen(fname, "r");
    //fread(bfs_roots, sizeof(int64_t), ckpt_nbfs, fin);
		//fclose(fin);
  //}
//}

static void checkpoint_in(tuple_graph * tg, csr_graph * g, int64_t * bfs_roots) {
  //TAU_PHASE("checkpoint_in","void (tuple_graph*,csr_graph*,int64_t*)", TAU_USER);
  bool agg_enable = FLAGS_aggregator_enable;
  FLAGS_aggregator_enable = true;

  VLOG(1) << "start reading checkpoint";
  double t = timer();
  
  char fname[256];
  sprintf(fname, "ckpts/graph500.%lld.%lld.xmt.w.ckpt", SCALE, edgefactor);
  FILE * fin = fopen(fname, "r");
  if (!fin) {
    LOG(ERROR) << "Unable to open file: " << fname << ", will generate graph and write checkpoint.";
    load_checkpoint = false;
    write_checkpoint = true;
    return;
  }
  
  int64_t ckpt_nbfs;

  fread(&tg->nedge, sizeof(tg->nedge), 1, fin);
  fread(&g->nv, sizeof(g->nv), 1, fin);
  fread(&g->nadj, sizeof(g->nadj), 1, fin);
  fread(&ckpt_nbfs, sizeof(ckpt_nbfs), 1, fin);
  CHECK(ckpt_nbfs <= NBFS_max);

  tg->edges = Grappa_typed_malloc<packed_edge>(tg->nedge);
  g->xoff = Grappa_typed_malloc<int64_t>(2*g->nv+2);
  g->xadjstore = Grappa_typed_malloc<int64_t>(g->nadj);
  g->xadj = g->xadjstore+2;
  
  //read_array(tg->edges, tg->nedge, fin);
  //read_array(g->xoff, 2*g->nv+2, fin);
  //read_array(g->xadjstore, g->nadj, fin);
  //fread(bfs_roots, sizeof(int64_t), ckpt_nbfs, fin);
  //fclose(fin);
  //{ checkpoint_in_func f(*tg, *g, bfs_roots, ckpt_nbfs); fork_join_custom(&f); }
  GrappaFile gfin(fname, false);
  gfin.offset = 4*sizeof(int64_t);

  Grappa_read_array(gfin, tg->edges, tg->nedge);
  
  Grappa_read_array(gfin, g->xoff, 2*g->nv+2);

  Grappa_read_array(gfin, g->xadjstore, g->nadj);
  
  fseek(fin, gfin.offset, SEEK_SET);
  fread(bfs_roots, sizeof(int64_t), ckpt_nbfs, fin);
  fclose(fin);
 
  if (ckpt_nbfs < NBFS) {
    fprintf(stderr, "only %ld bfs roots found\n", ckpt_nbfs);
    NBFS = ckpt_nbfs;
  }

  int64_t total_size = (2*g->nv+2 + tg->nedge + g->nadj)*sizeof(int64_t);
  t = timer() - t;
  VLOG(1) << "checkpoint_read_time: " << t;
  VLOG(1) << "checkpoint_read_rate: " << total_size / t / (1L<<20);
  FLAGS_aggregator_enable = agg_enable;
}

static void checkpoint_out(tuple_graph * tg, csr_graph * g, int64_t * bfs_roots) {
  VLOG(1) << "starting checkpoint output";
  double t = timer();
  
  char fname[256];
  sprintf(fname, "ckpts/graph500.%lld.%lld.grappa%s.ckpt", SCALE, edgefactor, (use_RMAT)?".rmat":"");
  FILE * fout = fopen(fname, "w");
  if (!fout) {
    LOG(ERROR) << "Unable to open file for writing: " << fname;
    exit(1);
  }
  
  fwrite(&tg->nedge, sizeof(tg->nedge), 1, fout);
  fwrite(&g->nv, sizeof(g->nv), 1, fout);
  fwrite(&g->nadj, sizeof(g->nadj), 1, fout);
  fwrite(&NBFS, sizeof(NBFS), 1, fout);
  
  // write out edge tuples
  write_array(tg->edges, tg->nedge, fout);
  
  // xoff
  write_array(g->xoff, 2*g->nv+2, fout);
  
  // xadj
  write_array(g->xadjstore, g->nadj, fout);
  
  // bfs_roots
  fwrite(bfs_roots, sizeof(int64_t), NBFS, fout);
  
  fclose(fout);
  
  t = timer() - t;
  VLOG(1) << "checkpoint_write_time: " << t;
}

static void setup_bfs(tuple_graph * tg, csr_graph * g, int64_t * bfs_roots) {
  
  TIME(construction_time,
       create_graph_from_edgelist(tg, g)
  );
  VLOG(1) << "construction_time = " << construction_time;
  
  GlobalAddress<int64_t> xoff = g->xoff;
//  for (int64_t i=0; i < g.nv; i++) {
//    VLOG(1) << "xoff[" << i << "] = " << read(XOFF(i)) << " -> " << read(XENDOFF(i));
//  }
//#ifdef DEBUG
//  for (int64_t i=0; i<g.nv; i++) {
//    std::stringstream ss;
//    int64_t xoi = read(XOFF(i)), xei = read(XENDOFF(i));
//    CHECK(xoi <= g.nadj) << i << ": " << xoi << " > " << g.nadj;
//    CHECK(xei <= g.nadj) << i << ": " << xei << " > " << g.nadj;
//    ss << "xoff[" << i << "] = " << xoi << "->" << xei << ": (";
//    for (int64_t j=xoi; j<xei; j++) {
//      ss << read(g.xadj+j) << ",";
//    }
//    ss << ")";
//    VLOG(2) << ss.str();
//  }
//#endif
  double t;
  
  // no rootname input method, so randomly choose
  TIME(t, choose_bfs_roots(g->xoff, g->nv, &NBFS, bfs_roots));
  VLOG(1) << "choose_bfs_roots time: " << t;
  
//  for (int64_t i=0; i < nbfs; i++) {
//    VLOG(1) << "bfs_roots[" << i << "] = " << bfs_roots[i];
//  }
}

static void user_main(int * args) {
  double t = timer();
  
  tuple_graph tg;
  csr_graph g;
  int64_t bfs_roots[NBFS_max];

	nvtx_scale = ((int64_t)1)<<SCALE;
	int64_t desired_nedge = desired_nedge = nvtx_scale * edgefactor;
	/* Catch a few possible overflows. */
	assert (desired_nedge >= nvtx_scale);
	assert (desired_nedge >= edgefactor);

  if (load_checkpoint) {
    checkpoint_in(&tg, &g, bfs_roots);
  } // checkpoint_in may change 'load_checkpoint' to false if unable to read in file correctly
  
  if (!load_checkpoint) {
   
    tg.edges = Grappa_typed_malloc<packed_edge>(tg.nedge);
    
    /* Make the raw graph edges. */
    /* Get roots for BFS runs, plus maximum vertex with non-zero degree (used by
     * validator). */
    
    double start, stop;
    start = timer();
    {
      /* As the graph is being generated, also keep a bitmap of vertices with
       * incident edges.  We keep a grid of processes, each row of which has a
       * separate copy of the bitmap (distributed among the processes in the
       * row), and then do an allreduce at the end.  This scheme is used to avoid
       * non-local communication and reading the file separately just to find BFS
       * roots. */
     
      if (use_RMAT) { 
        tg.nedge = (int64_t)(edgefactor) << SCALE;
        CHECK( false ) << "RMAT not currently supported";
       // rmat_edgelist(&tg, SCALE);
        //debug: verify that rmat edgelist is valid
        //    for (int64_t i=0; i<tg.nedge; i++) {
        //      Incoherent<packed_edge>::RO e(tg.edges+i, 1);
        //      VLOG(1) << "edge[" << i << "] = " << (*e).v0 << " -> " << (*e).v1;
        //    }
        //    
        //    int64_t NV = 1<<SCALE;
        //    int64_t degree[NV];
        //    for (int64_t i=0; i<NV; i++) degree[i] = 0;
        //    
        //    for (int64_t i=0; i<tg.nedge; i++) {
        //      Incoherent<packed_edge>::RO e(tg.edges+i, 1);
        //      assert(e[0].v0 < NV);
        //      assert(e[0].v1 < NV);
        //      if (e[0].v0 != e[0].v1) {
        //        degree[e[0].v0]++;
        //        degree[e[0].v1]++;
        //      }
        //    }
        //    for (int64_t i=0; i<NV; i++) {
        //      VLOG(1) << "degree[" << i << "] = " << degree[i];
        //    }
      } else {
        make_graph( SCALE, desired_nedge, userseed, userseed, &tg.nedge, &tg.edges );
      }

    }
    stop = timer();
    generation_time = stop - start;
    LOG(INFO) << "graph_generation: " << generation_time;
    
    setup_bfs(&tg, &g, bfs_roots);
    
    if (write_checkpoint) checkpoint_out(&tg, &g, bfs_roots);
  }
  
  Grappa_reset_stats();
  
  run_bfs(&tg, &g, bfs_roots);
  
//  free_graph_data_structure();
  
  Grappa_free(tg.edges);
  
  /* Print results. */
  output_results(SCALE, 1<<SCALE, edgefactor, A, B, C, D, generation_time, construction_time, NBFS, bfs_time, bfs_nedge);

  t = timer() - t;
  std::cout << "total_runtime: " << t << std::endl;
  
}

int main(int argc, char** argv) {
  Grappa_init(&argc, &argv);
  Grappa_activate();

  /* Parse arguments. */
  get_options(argc, argv);

  Grappa_run_user_main(&user_main, (int*)NULL);

  DVLOG(1) << "waiting to finish";
  
  Grappa_finish(0);
  return 0;
}

#define NSTAT 9
#define PRINT_STATS(lbl, israte)					\
  do {									\
    printf ("min_%s: %20.17e\n", lbl, stats[0]);			\
    printf ("firstquartile_%s: %20.17e\n", lbl, stats[1]);		\
    printf ("median_%s: %20.17e\n", lbl, stats[2]);			\
    printf ("thirdquartile_%s: %20.17e\n", lbl, stats[3]);		\
    printf ("max_%s: %20.17e\n", lbl, stats[4]);			\
    if (!israte) {							\
      printf ("mean_%s: %20.17e\n", lbl, stats[5]);			\
      printf ("stddev_%s: %20.17e\n", lbl, stats[6]);			\
    } else {								\
      printf ("harmonic_mean_%s: %20.17e\n", lbl, stats[7]);		\
      printf ("harmonic_stddev_%s: %20.17e\n", lbl, stats[8]);	\
    }									\
  } while (0)

static int
dcmp (const void *a, const void *b)
{
	const double da = *(const double*)a;
	const double db = *(const double*)b;
	if (da > db) return 1;
	if (db > da) return -1;
	if (da == db) return 0;
	fprintf (stderr, "No NaNs permitted in output.\n");
	abort ();
	return 0;
}

static void get_statistics(const double x[], int n, double r[s_LAST]) {
  double temp;
  int i;
  /* Compute mean. */
  temp = 0;
  for (i = 0; i < n; ++i) temp += x[i];
  temp /= n;
  r[s_mean] = temp;
  /* Compute std. dev. */
  temp = 0;
  for (i = 0; i < n; ++i) temp += (x[i] - r[s_mean]) * (x[i] - r[s_mean]);
  temp /= n - 1;
  r[s_std] = sqrt(temp);
  /* Sort x. */
  double* xx = (double*)xmalloc(n * sizeof(double));
  memcpy(xx, x, n * sizeof(double));
  qsort(xx, n, sizeof(double), compare_doubles);
  /* Get order statistics. */
  r[s_minimum] = xx[0];
  r[s_firstquartile] = (xx[(n - 1) / 4] + xx[n / 4]) * .5;
  r[s_median] = (xx[(n - 1) / 2] + xx[n / 2]) * .5;
  r[s_thirdquartile] = (xx[n - 1 - (n - 1) / 4] + xx[n - 1 - n / 4]) * .5;
  r[s_maximum] = xx[n - 1];
  /* Clean up. */
  free(xx);
}

static void statistics(double *out, double *data, int64_t n) {
	long double s, mean;
	double t;
	int64_t k;
	
	/* Quartiles */
	qsort (data, n, sizeof (*data), dcmp);
	out[0] = data[0];
	t = (n+1) / 4.0;
	k = (int) t;
	if (t == k)
		out[1] = data[k];
	else
		out[1] = 3*(data[k]/4.0) + data[k+1]/4.0;
	t = (n+1) / 2.0;
	k = (int) t;
	if (t == k)
		out[2] = data[k];
	else
		out[2] = data[k]/2.0 + data[k+1]/2.0;
	t = 3*((n+1) / 4.0);
	k = (int) t;
	if (t == k)
		out[3] = data[k];
	else
		out[3] = data[k]/4.0 + 3*(data[k+1]/4.0);
	out[4] = data[n-1];
	
	s = data[n-1];
	for (k = n-1; k > 0; --k)
		s += data[k-1];
	mean = s/n;
	out[5] = mean;
	s = data[n-1] - mean;
	s *= s;
	for (k = n-1; k > 0; --k) {
		long double tmp = data[k-1] - mean;
		s += tmp * tmp;
	}
	out[6] = sqrt (s/(n-1));
	
	s = (data[0]? 1.0L/data[0] : 0);
	for (k = 1; k < n; ++k)
		s += (data[k]? 1.0L/data[k] : 0);
	out[7] = n/s;
	mean = s/n;
	
	/*
	 Nilan Norris, The Standard Errors of the Geometric and Harmonic
	 Means and Their Application to Index Numbers, 1940.
	 http://www.jstor.org/stable/2235723
	 */
	s = (data[0]? 1.0L/data[0] : 0) - mean;
	s *= s;
	for (k = 1; k < n; ++k) {
		long double tmp = (data[k]? 1.0L/data[k] : 0) - mean;
		s += tmp * tmp;
	}
	s = (sqrt (s)/(n-1)) * out[7] * out[7];
	out[8] = s;
}

void output_results(const int64_t SCALE, int64_t nvtx_scale, int64_t edgefactor,
                    const double A, const double B, const double C, const double D,
                    const double generation_time,
                    const double construction_time,
                    const int NBFS, const double *bfs_time, const int64_t *bfs_nedge) {
	int k;
	int64_t sz;
	double tm[NBFS];
	double stats[NSTAT];
	
	if (!tm || !stats) {
		perror ("Error allocating within final statistics calculation.");
		abort ();
	}
	
	sz = (1L << SCALE) * edgefactor * 2 * sizeof (int64_t);
	printf ("SCALE: %" PRId64 "\nnvtx: %" PRId64 "\nedgefactor: %" PRId64 "\n"
          "terasize: %20.17e\n",
          SCALE, nvtx_scale, edgefactor, sz/1.0e12);
	printf ("A: %20.17e\nB: %20.17e\nC: %20.17e\nD: %20.17e\n", A, B, C, D);
	printf ("generation_time: %20.17e\n", generation_time);
	printf ("construction_time: %20.17e\n", construction_time);
	printf ("nbfs: %d\n", NBFS);
	
	memcpy(tm, bfs_time, NBFS*sizeof(tm[0]));
	statistics(stats, tm, NBFS);
	PRINT_STATS("time", 0);
	
	for (k = 0; k < NBFS; ++k)
		tm[k] = bfs_nedge[k];
	statistics(stats, tm, NBFS);
	PRINT_STATS("nedge", 0);
	
	for (k = 0; k < NBFS; ++k)
		tm[k] = bfs_nedge[k] / bfs_time[k];
	statistics(stats, tm, NBFS);
	PRINT_STATS("TEPS", 1);
}<|MERGE_RESOLUTION|>--- conflicted
+++ resolved
@@ -44,12 +44,9 @@
 #include "verify.hpp"
 #include "options.h"
 
-<<<<<<< HEAD
-=======
 
 // test change
 
->>>>>>> add9a80e
 static int compare_doubles(const void* a, const void* b) {
   double aa = *(const double*)a;
   double bb = *(const double*)b;
