// Copyright 2010-2012 University of Washington. All Rights Reserved.
// LICENSE_PLACEHOLDER
// This software was created with Government support under DE
// AC05-76RL01830 awarded by the United States Department of
// Energy. The Government has certain rights in the software.

#ifndef STATISTICS_TOOLS_HPP
#define STATISTICS_TOOLS_HPP

#include <cmath>
#include <glog/logging.h>


/// Utilities for keeping and calculating runtime statistics

/// Incremental average
/// @param curr_avg the current running average
/// @param count the new total count of averaged values
/// @param val the new value to include in the average
/// @return the new running average
inline double inc_avg(double curr_avg, uint64_t count, double val) {
	return curr_avg + (val-curr_avg)/(count);
}

/// Max of two unsigned integers
inline uint64_t max2(uint64_t a, uint64_t b) {
  return (a>b) ? a : b;
}


/// Calculates a running standard deviation
class RunningStandardDeviation {
  private:
    double s0;
    double s1;
    double s2;

  public:
    /// Construct new running standard deviation with 0 samples
    RunningStandardDeviation() {
      reset();
    }

    /// reset to 0 samples
    void reset() {
        s0 = 0.0;
        s1 = 0.0;
        s2 = 0.0;
    }

    /// Add a new sample
    void addSample( uint64_t value ) {
        s0 += 1;
        s1 += value;
        s2 += pow(value, 2);
    }
   
    /// Get the current standard deviation of all added samples 
    double value() {
      double sq = s0*s2 - pow(s1, 2);
      if (sq > 0 && s0 > 0) {
        return sqrt(sq) / s0;
      } else {
        return 0;
      }
    }

    /// merge with another group of samples
    /// this is a mutating method
    void merge( RunningStandardDeviation other ) {
      s0 += other.s0;
      s1 += other.s1;
      s2 += other.s2;
    }
};

<<<<<<< HEAD
/// associative reduce function for Statistics
/// StatType must have void merge(const StatType *)
template <typename StatType>
StatType stat_reduce(const StatType& a, const StatType& b) {
  StatType newst = a;
  newst.merge(&b);
  return newst;
}

/// Stats that are totals.
/// A total can be summed, have a max, and a std deviation
class TotalStatistic {
  private:
    uint64_t total_;
    uint64_t max_;
    RunningStandardDeviation stddev_;

  public:
    TotalStatistic() {
      reset();
    }

    void merge( const TotalStatistic& other ) {
      total_ += other.total_;
      max_ = max2( max_, other.max_ );
      stddev_.merge( other.stddev_ );
    }

    void reset() {
      total_ = 0;
      max_ = 0;
      stddev_.reset();
    }

    void update( uint64_t val ) {
      total_ += val;
      max_ = max2( max_, val );
      stddev_.addSample( val );
    }

    uint64_t getTotal() {
      return total_;
    }

    uint64_t getMax() {
      return max_;
    }

    double getStddev() {
      return stddev_.value();
    }
};

// convenience macros for merging and printing stats
#define MERGE_STAT_COUNT( name, other ) name += (other)->name
#define MERGE_STAT_TOTAL( name, other ) name.merge((other)->name)

#define STRINGIFY(s) #s
#define DICT_ADD_STAT_TOTAL( d, name ) (d).add(#name, name.getTotal() ); \
                                       (d).add(STRINGIFY(max_##name), name.getMax() ); \
                                       (d).add(STRINGIFY(stddev_##name), name.getStddev() );

#endif // STATISTICS_TOOLS_HPP_
=======
#endif // STATISTICS_TOOLS_HPP
>>>>>>> d647edc4
<|MERGE_RESOLUTION|>--- conflicted
+++ resolved
@@ -74,7 +74,6 @@
     }
 };
 
-<<<<<<< HEAD
 /// associative reduce function for Statistics
 /// StatType must have void merge(const StatType *)
 template <typename StatType>
@@ -138,6 +137,3 @@
                                        (d).add(STRINGIFY(stddev_##name), name.getStddev() );
 
 #endif // STATISTICS_TOOLS_HPP_
-=======
-#endif // STATISTICS_TOOLS_HPP
->>>>>>> d647edc4
