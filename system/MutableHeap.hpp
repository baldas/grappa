
#ifndef __MUTABLE_HEAP_HPP__
#define __MUTABLE_HEAP_HPP__

#include <cassert>
#include <iostream>
#include <sstream>
#include <string>
#include <limits>

#include <vector>
#include <tr1/unordered_map>

#include "common.hpp"

template< typename Priority, typename Key >
class MutableHeap 
{
private:
  DISALLOW_COPY_AND_ASSIGN( MutableHeap );
  
  struct HeapElement {
    Priority priority;
    Key key;
    bool bubble;
  };

  typedef std::vector< HeapElement > Heap;
  Heap heap;

  typedef int HeapIndex;
  typedef std::tr1::unordered_map< Key, HeapIndex > IndexMap;
  IndexMap index_map;

  typedef typename std::vector< HeapElement >::iterator HeapIterator;

  bool is_heap_helper( HeapIterator first, int n ) {
    HeapIndex parent = 0;
    for( HeapIndex child = 1; child < n; ++child ) {
      if( first[ parent ].priority < first[ child ].priority ) {
        return false;
      }
<<<<<<< HEAD
      if( 0 == (child & 1) ) {
	++parent;
=======
      if( 0 == child & 1 ) {
        ++parent;
>>>>>>> c10058ec
      }
    }
    return true;
  }

  bool is_heap( HeapIterator first, HeapIterator last ) {
    return is_heap_helper( first, std::distance( first, last ) );
  }

  void push_heap_helper( HeapIterator first, HeapIndex hole_index, HeapIndex top_index, HeapElement value ) {
    HeapIndex parent = ( hole_index - 1 ) / 2;
    while( hole_index > top_index && 
           ( ( (first + parent)->priority <= value.priority ) ||
             ( value.bubble ) ) ) {
      *(first + hole_index) = *(first + parent);
      index_map[ (first + hole_index)->key ] = hole_index;
      hole_index = parent;
      parent = (hole_index - 1) / 2;
    }
    *(first + hole_index) = value;
    index_map[ (first + hole_index)->key ] = hole_index;
  }

  void push_heap( HeapIterator first, HeapIterator last ) {
    push_heap_helper( first, (last - first) - 1, 0, *(last - 1) );
  }

  void adjust_heap( HeapIterator first, HeapIndex hole_index, int len, HeapElement value ) {
    const HeapIndex top_index = hole_index;
    HeapIndex second_child = 2 * hole_index + 2;
    while( second_child < len ) {
      if( ( (first + second_child)->priority <= (first + (second_child - 1))->priority ) ||
          ( (first + (second_child - 1))->bubble ) ) {
        second_child--;
      }
      *(first + hole_index) = *(first + second_child);
      index_map[ (first + hole_index)->key ] = hole_index;
      hole_index = second_child;
      second_child = 2 * (second_child + 1);
    }
    if( second_child == len ) {
      *(first + hole_index) = *(first + (second_child - 1));
      index_map[ (first + hole_index)->key ] = hole_index;
      hole_index = second_child - 1;
    }
    push_heap_helper( first, hole_index, top_index, value );
  }

  void pop_heap_helper( HeapIterator first, HeapIterator last, HeapIterator result, HeapElement value ) {
    *result = *first;
    index_map[ result->key ] = result - first;
    adjust_heap( first, 0, last - first, value );
  }

  void pop_heap( HeapIterator first, HeapIterator last ) {
    pop_heap_helper( first, last - 1, last - 1, *(last - 1) );
  }

  void make_heap( HeapIterator first, HeapIterator last ) {
    if( last - first < 2 ) {
      return;
    }

    const int len = last - first;
    HeapIndex parent = (len - 2) / 2;
    while( true ) {
      adjust_heap( first, parent, len, *(first + parent) );
      if( parent == 0 ) {
        return;
      }
      parent--;
    }
  }

public:
  MutableHeap( )
    : heap()
    , index_map()
  { }

  bool empty() {
    return heap.begin() == heap.end();
  }

  void insert( Key key, Priority priority ) {
    HeapElement e = { priority, key, false };
    heap.push_back( e );
    index_map[ key ] = (heap.end() - heap.begin()) - 1;
    push_heap( heap.begin(), heap.end() );
  }

  Priority top() {
    return (heap.begin())->priority;
  }

  Priority top_priority( ) {
    if( heap.begin() == heap.end() ) {
      return 0;
    } else {
      return (heap.begin())->priority;
    }
  }

  Priority top_key( ) {
    if( heap.begin() == heap.end() ) {
      return 0;
    } else {
      return (heap.begin())->key;
    }
  }

  void remove() {
    //HeapElement e = *(heap.end() - 1);
    pop_heap( heap.begin(), heap.end() );
    HeapElement e = *(heap.end() - 1);
    //dump();
    heap.erase( heap.end() - 1 );
    index_map.erase( e.key );
  }

  void increase( Key key, Priority priority ) {
    HeapIndex location = index_map[ key ];
    heap[ location ].priority = priority;
    push_heap( heap.begin(), heap.begin() + index_map[ key ] + 1);
  }


  void update( Key key, Priority priority ) {
    HeapIndex location = index_map[ key ];
    //heap[ location ].priority = std::numeric_limits< Priority >::max();
    heap[ location ].bubble = true;
    push_heap( heap.begin(), heap.begin() + index_map[ key ] + 1);
    //dump();
    heap.begin()->bubble = false;
    pop_heap( heap.begin(), heap.end() );
    //dump();
    assert( (heap.end() - 1)->key == key );
    (heap.end() - 1)->priority = priority;
    push_heap( heap.begin(), heap.end() );
  }

  void remove_key( Key key ) {
    // find entry for key
    HeapIndex location = index_map[ key ];

    // bubble to top of heap
    //heap[ location ].priority = std::numeric_limits< Priority >::max();
    heap[ location ].bubble = true;
    push_heap( heap.begin(), heap.begin() + index_map[ key ] + 1);
    heap.begin()->bubble = false;
    pop_heap( heap.begin(), heap.end() );
    assert( (heap.end() - 1)->key == key );

    // remove from heap
    HeapElement e = *(heap.end() - 1);
    heap.erase( heap.end() - 1 );
    index_map.erase( e.key );
  }


  void update_or_insert( Key key, Priority priority ) {
    if( index_map.find( key ) == index_map.end() ) {
      insert( key, priority );
    } else if( priority >= heap[ index_map[ key ] ].priority ) {
      increase( key, priority );
    } else {
      //heap[ index_map[ key ] ].priority = std::numeric_limits< Priority >::max();
      heap[ index_map[ key ] ].bubble = true;
      push_heap( heap.begin(), heap.begin() + index_map[ key ] + 1);
      heap.begin()->bubble = false;
      pop_heap( heap.begin(), heap.end() );
      assert( (heap.end() - 1)->key == key );
      (heap.end() - 1)->priority = priority;
      push_heap( heap.begin(), heap.end() );
    } 
  }

  bool check() {
    return is_heap( heap.begin(), heap.end() );
  }

  const std::string toString () {
    //assert( heap.size() == index.size() );
    std::stringstream s;
    s << "heap {" << std::endl;
    for( HeapIndex i = 0; i < heap.size(); ++i ){
      s << "  index " << i;
      s << ": priority " << heap[i].priority;
      s << " key " << heap[i].key;
      s << " bubble " << heap[i].bubble;
      s << std::endl;
    }
    s << "}" << std::endl;
    s << "index {" << std::endl;
    for( typename std::tr1::unordered_map< Key, HeapIndex >::iterator i = index_map.begin(); i != index_map.end(); ++i ) {
      s << "  key " << i->first;
      s << ": index " << i->second;
      s << " priority " << heap[ i->second ].priority;
      s << " key " << heap[ i->second ].key;
      s << " bubble " << heap[ i->second ].bubble;
      s << std::endl;
    }
    s << "}" << std::endl;
    
    return s.str();
  }

    //BROKEN
//  std::ostream& operator<<( std::ostream& o ) {
//      return o<< toString();
//  }
  void dump () {
    //assert( heap.size() == index.size() );
    std::cout << "heap {" << std::endl;
    for( HeapIndex i = 0; i < heap.size(); ++i ){
      std::cout << "  index " << i;
      std::cout << ": priority " << heap[i].priority;
      std::cout << " key " << heap[i].key;
      std::cout << " bubble " << heap[i].bubble;
      std::cout << std::endl;
    }
    std::cout << "}" << std::endl;
    std::cout << "index {" << std::endl;
    for( typename std::tr1::unordered_map< Key, HeapIndex >::iterator i = index_map.begin(); i != index_map.end(); ++i ) {
      std::cout << "  key " << i->first;
      std::cout << ": index " << i->second;
      std::cout << " priority " << heap[ i->second ].priority;
      std::cout << " key " << heap[ i->second ].key;
      std::cout << " bubble " << heap[ i->second ].bubble;
      std::cout << std::endl;
    }
    std::cout << "}" << std::endl;
  }
};
  


#endif<|MERGE_RESOLUTION|>--- conflicted
+++ resolved
@@ -40,13 +40,8 @@
       if( first[ parent ].priority < first[ child ].priority ) {
         return false;
       }
-<<<<<<< HEAD
       if( 0 == (child & 1) ) {
 	++parent;
-=======
-      if( 0 == child & 1 ) {
-        ++parent;
->>>>>>> c10058ec
       }
     }
     return true;
