#ifndef THREAD_HPP
#define THREAD_HPP

#include <coro.h>
#include <boost/cstdint.hpp>
#include <iostream>

#ifdef VTRACE
#include <vt_user.h>
#endif

#include "StateTimer.hpp"
#include "PerformanceTools.hpp"

class Scheduler;
typedef uint32_t threadid_t; 
struct Thread;

class ThreadQueue {
    private:
        Thread * head;
        Thread * tail;
        int len;
        
        std::ostream& dump( std::ostream& o ) const {
            return o << "[length:" << len
                     << "; head:" << (void*)head
                     << "; tail:" << (void*)tail << "]";
        }

    public:
        ThreadQueue ( ) 
            : head ( NULL )
            , tail ( NULL )
            , len ( 0 ) { }

        void enqueue(Thread * t);
        Thread * dequeue();
        void prefetch();
        int length() { 
            return len;
        }

        bool empty() {
            return (head==NULL);
        }
        
        friend std::ostream& operator<< ( std::ostream& o, const ThreadQueue& tq );
};

#ifdef GRAPPA_TRACE
// keeps track of last id assigned
extern int thread_last_tau_taskid;
#endif

struct Thread {
  coro *co;
  // Scheduler responsible for this Thread. NULL means this is a system
  // Thread.
  Scheduler * sched;
  Thread * next; // for queues--if we're not in one, should be NULL
  void * data_prefetch;
  threadid_t id; 
  ThreadQueue joinqueue;
  int done;
#ifdef GRAPPA_TRACE
  int state;
  int tau_taskid;
#endif

  Thread(Scheduler * sched) 
    : sched( sched )
    , next( NULL )
    , data_prefetch( NULL )
    , done( 0 )
    , joinqueue( ) 
#ifdef GRAPPA_TRACE
    , state ( 0 ) 
#endif
    {
        // NOTE: id, co still need to be initialized later
    }

  inline void prefetch() {
    __builtin_prefetch( co->stack, 0, 3 );                           // try to keep stack in cache
    if( data_prefetch ) __builtin_prefetch( data_prefetch, 0, 0 );   // for low-locality data
  }
};
        
inline Thread * ThreadQueue::dequeue() {
    Thread * result = head;
    if (result != NULL) {
        head = result->next;
        result->next = NULL;
        len--;
    } else {
        tail = NULL;
    }
    return result;
}

inline void ThreadQueue::enqueue( Thread * t) {
    if (head==NULL) {
        head = t;
    } else {
        tail->next = t;
    }
    tail = t;
    t->next = NULL;
    len++;
}


inline void ThreadQueue::prefetch() {
    Thread * result = head;
    // try to prefetch 4 away
    if( result ) {
      if( result->next ) result = result->next;
      if( result->next ) result = result->next;
      if( result->next ) result = result->next;
      if( result->next ) result = result->next;
      result->prefetch();
    }
}

typedef void (*thread_func)(Thread *, void *arg);


Thread * thread_spawn ( Thread * me, Scheduler * sched, thread_func f, void * arg);

// Turns the current (system) thread into a green thread.
Thread * thread_init();

inline void* thread_context_switch( Thread * running, Thread * next, void * val ) {
<<<<<<< HEAD
    // This timer ensures we are able to calculate exclusive time for the previous thing in this thread's callstack,
    // so that we don't count time in another thread
    GRAPPA_THREAD_FUNCTION_PROFILE( GRAPPA_SUSPEND_GROUP, running );  
=======
#ifdef VTRACE
  VT_TRACER("context switch");
#endif
>>>>>>> 3d2d2f16
    void* res = coro_invoke( running->co, next->co, val );
    StateTimer::enterState_thread();
    return res; 
}

inline int thread_is_running( Thread * thr ) {
    return thr->co->running;
}

// Die and return to the master thread.
void thread_exit( Thread * me, void * retval );

// Delete a thread.
void destroy_thread( Thread *thr );


#endif<|MERGE_RESOLUTION|>--- conflicted
+++ resolved
@@ -132,15 +132,12 @@
 Thread * thread_init();
 
 inline void* thread_context_switch( Thread * running, Thread * next, void * val ) {
-<<<<<<< HEAD
     // This timer ensures we are able to calculate exclusive time for the previous thing in this thread's callstack,
     // so that we don't count time in another thread
     GRAPPA_THREAD_FUNCTION_PROFILE( GRAPPA_SUSPEND_GROUP, running );  
-=======
 #ifdef VTRACE
   VT_TRACER("context switch");
 #endif
->>>>>>> 3d2d2f16
     void* res = coro_invoke( running->co, next->co, val );
     StateTimer::enterState_thread();
     return res; 
