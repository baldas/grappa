// Copyright 2010-2012 University of Washington. All Rights Reserved.
// LICENSE_PLACEHOLDER
// This software was created with Government support under DE
// AC05-76RL01830 awarded by the United States Department of
// Energy. The Government has certain rights in the software.


#ifndef STEALQUEUE_HPP
#define STEALQUEUE_HPP

#include <iostream>
<<<<<<< HEAD
#include <cstring>
=======
>>>>>>> b5d22c5b
#include <sstream>
#include <glog/logging.h>   
#include <gflags/gflags.h>

#ifdef VTRACE
#include <vt_user.h>
#endif

// Grappa profiling/tracing
#include "../PerformanceTools.hpp"
#include "../StatisticsTools.hpp"

// Grappa
#include "../Addressing.hpp"
#include "../LegacySignaler.hpp"
#include "../FullEmpty.hpp"
<<<<<<< HEAD
=======

#include <Communicator.hpp>
#include <tasks/TaskingScheduler.hpp>
#include "Thread.hpp"
>>>>>>> b5d22c5b

#include <Communicator.hpp>
#include <tasks/TaskingScheduler.hpp>
#include "Thread.hpp"
#include <Message.hpp>

#define MIN_INT(a, b) ( (a) < (b) ) ? (a) : (b)

GRAPPA_DECLARE_EVENT_GROUP(scheduler);

<<<<<<< HEAD
// Load balancing parameter
DECLARE_int32( chunk_size );

=======
>>>>>>> b5d22c5b
#define SS_NSTATES 1


/// Type for Node ID. 
#include <boost/cstdint.hpp>
typedef int16_t Node;

/// Forward declare for steal_locally
class Thread;

/// Forward declare for global queue
class Signaler;
<<<<<<< HEAD
=======

   
namespace Grappa {
  namespace impl {

    struct workStealRequest_args;
    struct workStealReply_args;
    struct workShareRequest_args;
    struct workShareReply_args;

    template <typename T>
    struct pull_global_data_args {
      GlobalAddress<Signaler> signal;
      ChunkInfo<T> chunk;
    };
>>>>>>> b5d22c5b

   
namespace Grappa {
  namespace impl {

    // global queue forward declarations
    template <typename T>
    struct ChunkInfo;

    template <typename T>
    void global_queue_pull( ChunkInfo<T> * result );
    template <typename T>
    bool global_queue_push( GlobalAddress<T> chunk_base, uint64_t chunk_amount );


    // workshare AM args forward declaration 
    struct workShareRequest_args;
    struct workShareReply_args;

    template <typename T>
    struct pull_global_data_args {
      GlobalAddress<Signaler> signal;
      ChunkInfo<T> chunk;
    };
  } // namespace impl


  namespace Statistics {

    class StealStatistics {
      private:
        // work steal network usage
        uint64_t stealq_reply_messages;
        uint64_t stealq_reply_total_bytes;
        uint64_t stealq_request_messages;
        uint64_t stealq_request_total_bytes;

        // work share network usage 
        uint64_t workshare_request_messages;
        uint64_t workshare_request_total_bytes;
        uint64_t workshare_reply_messages;
        uint64_t workshare_reply_total_bytes;

        // work share elements transfered
        TotalStatistic workshare_request_elements_denied;
        TotalStatistic workshare_request_elements_received;
        TotalStatistic workshare_reply_elements_sent;
        uint64_t workshare_requests_client_smaller;
        uint64_t workshare_requests_client_larger;
        uint64_t workshare_reply_nacks;

        // global queue data transfer network usage
        uint64_t globalq_data_pull_request_messages;
        uint64_t globalq_data_pull_request_total_bytes;
        uint64_t globalq_data_pull_reply_messages;
        uint64_t globalq_data_pull_reply_total_bytes;

        // global queue elements transfered
        TotalStatistic globalq_data_pull_request_num_elements;
        TotalStatistic globalq_data_pull_reply_num_elements;

#ifdef VTRACE
        unsigned steal_queue_grp_vt;

        unsigned share_request_ev_vt;
        unsigned share_reply_ev_vt;

        unsigned globalq_data_pull_request_ev_vt;
        unsigned globalq_data_pull_reply_ev_vt;
        unsigned globalq_data_pull_reply_num_elements_ev_vt;
#endif

      public:
        StealStatistics();
        void reset();
        void record_steal_reply( size_t msg_bytes ); 
        void record_steal_request( size_t msg_bytes ); 
        void record_workshare_request( size_t msg_bytes );
        void record_workshare_reply( size_t msg_bytes, bool isAccepted, int num_received, int num_denying, int num_sending );
        void record_workshare_reply_nack( size_t msg_bytes );
        void record_globalq_data_pull_reply( size_t msg_bytes, uint64_t amount );
        void record_globalq_data_pull_request( size_t msg_bytes, uint64_t amount );
        void dump( std::ostream& o = std::cout, const char * terminator = "" );
        void merge( const StealStatistics * other );
        void profiling_sample();
    };

    extern StealStatistics steal_queue_stats;
  
  } // namespace Statistics


  namespace impl {
/// Bounded queue that knows how to share elements
/// with other queues by work stealing.
///
/// @tparam T type of elements
template <typename T>
class StealQueue {
    private:
        uint64_t stackSize;     /* total space avail (in number of elements) */
        uint64_t workAvail;     /* elements available for stealing */
        uint64_t bottom;   /* index of start of shared portion of stack */
        uint64_t top;           /* index of stack top */
        uint64_t maxStackDepth;                      /* stack stats */ 
        uint64_t nNodes, maxTreeDepth, nVisited, nLeaves;        /* tree stats: (num pushed, max depth, num popped, leaves)  */
        uint64_t nAcquire, nRelease, nStealPackets, nFail;  /* steal stats */
        uint64_t wakeups, falseWakeups, nNodes_last;
  

        double time[SS_NSTATES], timeLast;
        /* perf measurements */ 
        int entries[SS_NSTATES], curState; 
        
        
        T* stack;       /* addr of actual
                                  stack of nodes
                                  in local addr
                                  space */
        T* stack_g; /* addr of same
                              stack in global
                              addr space */

        // work stealing 
        void steal_reply( uint64_t amt, uint64_t total, T * stolen_work, size_t stolen_size_bytes );
        void steal_request( int k, Node from );
       
        // work sharing
        void workShareRequest( uint64_t remoteSize, Node from, T * data, int num );
        void workShareReplyFewer( int amountDenied );
        void workShareReplyGreater( int amountGiven, T * data );

        // global queue
        void pull_global_data_request( pull_global_data_args<T> * args );
        void pull_global_data_reply( GlobalAddress< Signaler > * signal, T * received_elements, size_t elements_size );

        /* The number of elements that have been released
         * below <bottom> but not yet copied out. Reclaiming
         * array space is only allowed if this is zero 
         */
        uint64_t numPendingElements;
  
        /* The stack is a non-circular array. This routine
         * reclaims empty space without copying elements
         * if it is safe.
         */
        void reclaimSpace();
       
<<<<<<< HEAD
=======
        // work stealing dispatch
        static void workStealReply_am( workStealReply_args * args,  size_t size, void * payload, size_t payload_size );
        static void workStealRequest_am( workStealRequest_args * args, size_t size, void * payload, size_t payload_size );

>>>>>>> b5d22c5b
        // work sharing dispatch
        static void workShareRequest_am ( workShareRequest_args * args, size_t args_size, void * payload, size_t payload_size );
        static void workShareReplyFewer_am ( workShareReply_args * args, size_t args_size, void * payload, size_t payload_size );
        static void workShareReplyGreater_am ( workShareReply_args * args, size_t args_size, void * payload, size_t payload_size );

        // global queue dispatch
        static void pull_global_data_request_g_am( pull_global_data_args<T> * args, size_t args_size, void * payload, size_t payload_size );
        static void pull_global_data_reply_g_am( GlobalAddress< Signaler > * signal, size_t arg_size, T * payload, size_t payload_size );
        
        /// Output stream of queue state
        std::ostream& dump ( std::ostream& o ) const {
          std::stringstream ss;
          for ( uint64_t i = top; i>bottom; i-- ) {
            ss << stack[i-1];
            ss << ",\n";
          }
          return o << "StealQueue[depth=" << depth()
            << "; indices(top= " << top 
            << " bottom=" << bottom << ")"
            << "; stackSize=" << stackSize 
            << "; contents=\n" << ss.str() << "]";
        }
    
    public:
        static StealQueue<T> steal_queue;
       
        void init( uint64_t numEle ) {
          stackSize = numEle;
          
          uint64_t nbytes = numEle * sizeof(T);

          // allocate stack in shared addr space with affinity to calling thread
          // and record local addr for efficient access in sequel
          stack_g = static_cast<T*>( malloc( nbytes ) );
          stack = stack_g;

          CHECK( stack!= NULL ) << "Request for " << nbytes << " bytes for stealStack failed";

          mkEmpty();

        }

        /// Constructor allocates uninitialized queue
        StealQueue( ) 
            : stackSize( -1 )
            , maxStackDepth( 0 )
            , nNodes( 0 ), maxTreeDepth( 0 ), nVisited( 0 ), nLeaves( 0 )
            , nAcquire( 0 ), nRelease( 0 ), nStealPackets( 0 ), nFail( 0 )
            , wakeups( 0 ), falseWakeups( 0 ), nNodes_last( 0 ) 
            , numPendingElements( 0 )
            { }
        
        void mkEmpty(); 
        void push( T c); 
        T peek( ); 
        void pop( ); 
        uint64_t topPosn( ) const;
        uint64_t depth( ) const; 
        void release( int k ); 
        int acquire( int k ); 
        
        /// Get number of elements that have been
        /// pushed into this queue
        uint64_t get_nNodes( ) {
            return nNodes;
        }
        
        /// register local address of remote steal queues
        static void registerAddress( StealQueue<T> * addr );

        template< typename U >
        friend std::ostream& operator<<( std::ostream& o, const StealQueue<U>& sq );
      
        static const int bufsize = 110; // TODO: I know 32B*110 < aggreg bufsize-header size
                                        // but do this precisely
        
        // work stealing API
        int64_t steal_locally( Core victim, int64_t max_steal );

        // work sharing API
        int64_t workShare( Node target, uint64_t amount );
        
        // global queue API
        uint64_t pull_global();
        bool push_global( uint64_t amount );

};

static int maxint(int x, int y) { return (x>y)?x:y; }

/// Push onto top of local stack
template <typename T>
inline void StealQueue<T>::push( T c ) {
  CHECK( top < stackSize ) << "push: overflow (top:" << top << " stackSize:" << stackSize << ")";

  VLOG(5) << "stack[" << top << "] <-- push";
  stack[top] = c; 
  top++;
  nNodes++;
  maxStackDepth = maxint(top, maxStackDepth);
  //s->maxTreeDepth = maxint(s->maxTreeDepth, c->height); //XXX dont want to deref c here (expensive for just a bookkeeping operation

  DVLOG(5) << "after push:" << *this;
}

/// get top element
template <typename T>
inline T StealQueue<T>::peek( ) {
  CHECK(top > bottom) << "peek: empty local stack";
  return stack[top-1];
}

/// local pop
template <typename T>
inline void StealQueue<T>::pop( ) {
  CHECK(top > bottom) << "pop: empty local stack";

#if DEBUG
  // 0 out the popped element (to detect errors)
  memset( &stack[top-1], 0, sizeof(T) );
#endif

  top--;
  nVisited++;

  DVLOG(5) << "after pop:" << *this;
}

/// number of elements in the queue
template <typename T>
inline uint64_t StealQueue<T>::depth() const {
  return (top - bottom);
}

/// set queue to empty
template <typename T>
inline void StealQueue<T>::mkEmpty( ) {
  bottom = 0;
  top    = 0;
}

/// local top position:  stack index of top element
template <typename T>
uint64_t StealQueue<T>::topPosn() const
{
  CHECK ( top > bottom ) << "ss_topPosn: empty local stack";
  return top - 1;
}


//////////////////////////////////////////////////
// Work stealing
/////////////////////////////////////////////////

extern TaskingScheduler global_scheduler;
// void Grappa_suspend();
// void Grappa_wake( Thread * );
// Node Grappa_mynode();

static int64_t local_push_retVal = -1;
static int64_t local_push_amount = 0;
static bool local_push_replyfewer;
static uint64_t local_push_old_bottom;
static Thread * push_waiter = NULL;
static bool pendingWorkShare = false;

static bool pendingGlobalPush = false;

/// Steal elements from the StealQueue<T> located at the victim Node.
/// @tparam T type of the queue elements
/// @param victim target Node to steal from
/// @param max_steal max steal amount
/// 
/// @return amount stolen
template <typename T>
int64_t StealQueue<T>::steal_locally( Core victim, int64_t max_steal ) {
  Core origin = global_communicator.mynode();
  CHECK( victim != origin ) << "Cannot steal from self";
    
  // try to reclaim space in the steal queue
  reclaimSpace(); 
  
  FullEmpty<int64_t> result;
//  int64_t network_time = 0;
//  int64_t start_time = Grappa_get_timestamp();
<<<<<<< HEAD

  /* Send steal request */
  Grappa::send_message( victim, [ &result, origin, max_steal ] {
      /* ON VICTIM */
      int victimBottom = steal_queue.bottom;
      int victimTop = steal_queue.top;

      const int victimHalfWorkAvail = (victimTop - victimBottom) / 2;
      const int stealAmt = MIN_INT( victimHalfWorkAvail, max_steal );
      bool ok = stealAmt > 0;

      VLOG(4) << "Victim of thief=" << origin << " victimHalfWorkAvail=" << victimHalfWorkAvail;
      if (ok) {

        /* reserve a chunk */
        steal_queue.bottom = victimBottom + stealAmt;


        GRAPPA_EVENT(steal_victim_ev, "Steal victim", 1, scheduler, stealAmt);
        #ifdef VTRACE
        //VT_COUNT_UNSIGNED_VAL( steal_victim_ev_vt, k );
        #endif

        T* victimStackBase = steal_queue.stack;
        T* victimStealStart = victimStackBase + victimBottom;


        /* Send successful steal reply */
        auto reply = Grappa::send_heap_message( origin, [&result, stealAmt] ( void * payload, size_t payload_size) {
            /* ON ORIGIN */

=======

  /* Send steal request */
  send_message( victim, [ &result, origin, max_steal ] {
      /* ON VICTIM */
      int victimBottom = steal_queue.bottom;
      int victimTop = steal_queue.top;

      const int victimHalfWorkAvail = (victimTop - victimBottom) / 2;
      const int stealAmt = MIN_INT( victimHalfWorkAvail, max_steal );
      bool ok = stealAmt > 0;

      VLOG(4) << "Victim of thief=" << origin << " victimHalfWorkAvail=" << victimHalfWorkAvail;
      if (ok) {

        /* reserve a chunk */
        steal_queue.bottom = victimBottom + stealAmt;


        GRAPPA_EVENT(steal_victim_ev, "Steal victim", 1, scheduler, stealAmt);
        #ifdef VTRACE
        //VT_COUNT_UNSIGNED_VAL( steal_victim_ev_vt, k );
        #endif

        T* victimStackBase = steal_queue.stack;
        T* victimStealStart = victimStackBase + victimBottom;


        /* Send successful steal reply */
        auto reply = send_heap_message( origin, [&result, stealAmt] ( void * payload, size_t payload_size) {
            /* ON ORIGIN */

>>>>>>> b5d22c5b
            // PERFORMANCE TODO: could omit stealAmt to save on bandwidth
            CHECK( stealAmt * sizeof(T) == payload_size ) << "steal amount in bytes != payload size";
            T * stolen_work = static_cast<T*>( payload );
           
              GRAPPA_EVENT(steal_packet_ev, "Steal packet", 1, scheduler, stealAmt);

              #ifdef VTRACE
              //VT_COUNT_UNSIGNED_VAL( thiefStack->steal_success_ev_vt, k );
              #endif
             
              // reclaim again before we copy
              steal_queue.reclaimSpace();

              CHECK( steal_queue.top + stealAmt < steal_queue.stackSize ) << "steal reply: overflow (top:" << steal_queue.top << " stackSize:" << steal_queue.stackSize << " amt:" << stealAmt << ")";
              std::memcpy(&steal_queue.stack[steal_queue.top], stolen_work, payload_size);

              VLOG(5) << "Steal packet returns with amt=" << stealAmt;
              steal_queue.top += stealAmt;

              result.writeEF( stealAmt );
        }, victimStealStart, stealAmt*sizeof(T)); // success reply

#if DEBUG
        // wait for send then 0 out the stolen stuff (to detect errors)
        reply.block_until_sent();
        std::memset( victimStealStart, 0, stealAmt*sizeof( T ) );
#endif
      } else {
        /* Send failed steal reply */
        send_heap_message( origin, [&result] { 
            /* ON ORIGIN */
            steal_queue.nFail++;
            result.writeEF( 0 );
            }); // failure reply
      }
      }); // request

  // wait for result
  GRAPPA_PROFILE_THREAD_START( stealprof, global_scheduler.get_current_thread() );
  int64_t steal_amount = result.readFE();
  GRAPPA_PROFILE_THREAD_STOP( stealprof, global_scheduler.get_current_thread() );
}


/////////////////////////////////////////////////////////

struct workShareRequest_args {
  uint64_t queueSize;
  uint64_t amountPushed;
  Node from;
};

/// returns change in number of elements
template <typename T>
int64_t StealQueue<T>::workShare( Node target, uint64_t amount ) {
  CHECK( !pendingWorkShare ) << "Implementation allows only one pending workshare per node";
  CHECK( global_communicator.mynode() != target ) << "cannot workshare with self target: " << target;
  CHECK( amount <= bufsize ) << "Only support single-packet transfers";

  uint64_t mySize = depth();

  reclaimSpace();

  // initialize sharing state
  local_push_retVal = -1;

  local_push_amount = amount;

  uint64_t origBottom = bottom;
  uint64_t origTop = top;

  // reserve a chunk
  bottom = bottom + amount;

  T * xfer_stackBase = stack;
  T * xfer_start = xfer_stackBase + origBottom;

  pendingWorkShare = true;
  local_push_old_bottom = origBottom;

  DVLOG(5) << "Initiating work share: target=" << target << ", mySize=" << mySize << ", amount=" << amount << ", new bottom=" << bottom;

  workShareRequest_args args = { mySize, amount, global_communicator.mynode() };
  Grappa_call_on( target, StealQueue<T>::workShareRequest_am, &args, sizeof(args), xfer_start, amount * sizeof(T) );
  size_t msg_size = Grappa_sizeof_message( &args, sizeof(args), xfer_start, amount * sizeof(T) );
  Grappa::Statistics::steal_queue_stats.record_workshare_request( msg_size );

  if ( local_push_retVal < 0 ) {
    push_waiter = global_scheduler.get_current_thread();
    global_scheduler.thread_suspend();
    CHECK( local_push_retVal >= 0 );
  }

  DVLOG(5) << "Initiator wakes from work share: target=" << target << ", updated bottom=" << bottom;

  pendingWorkShare = false;

  if ( local_push_replyfewer ) {
    DVLOG(5) << "  woken by: target " << target << ", had fewer and denied " << local_push_retVal;

    // amount pushed = total amount - amount denied
    return -(amount - local_push_retVal);
  } else {
    DVLOG(5) << "  woken by: target " << target << ", had greater so denied all and sent " << local_push_retVal;

    // amount received
    return local_push_retVal;
  }
}

struct workShareReply_args {
  int amount;
};

template <typename T>
void StealQueue<T>::reclaimSpace() {
  // reclaim space if the queue is empty
  // and there is no pending transfer below 'bottom' (workshare or pending global q pull)
  if ( depth() == 0 && !pendingWorkShare && numPendingElements == 0 ) {
    mkEmpty();
  }
}

template <typename T>
void StealQueue<T>::workShareReplyFewer( int amountDenied ) {
  // restore denied work
  CHECK( bottom >= amountDenied ) << "bottom = " << bottom 
    << " amountDenied = " << amountDenied;

  // invariant that bottom does not change
  CHECK( bottom == local_push_old_bottom+local_push_amount );

  uint64_t prev_bottom = bottom;
  bottom -= amountDenied;

#if DEBUG
  T * xfer_start = stack + local_push_old_bottom;

  // 0 out the transfered stuff (to detect errors)
  memset(xfer_start, 0, (local_push_amount-amountDenied)*sizeof( T ) );
#endif

  DVLOG(5) << "replyFewer: " << amountDenied << " denied; moving bottom " << prev_bottom << " -> " << bottom
    << " " << *this;

  local_push_replyfewer = true;
  local_push_retVal = amountDenied;
  if ( push_waiter != NULL ) {
    global_scheduler.thread_wake( push_waiter );
    push_waiter = NULL;
  }

}

template <typename T>
void StealQueue<T>::workShareReplyGreater( int amountGiven, T * data ) {
  // restore all pushed work
  CHECK( bottom >= local_push_amount );

  // invariant that bottom does not change
  CHECK( bottom == local_push_old_bottom+local_push_amount );

  uint64_t prev_bottom = bottom;
  bottom -= local_push_amount;


  // copy received work onto stack
  CHECK( top + amountGiven < stackSize ) << "steal reply: overflow (top:" << top << " stackSize:" << stackSize << " amt:" << amountGiven << ")";
  memcpy(&stack[top], data, amountGiven * sizeof(T));

  top += amountGiven;

  DVLOG(5) << "replyGreater: " << amountGiven << " given; moving bottom " << prev_bottom << " -> " << bottom
    << " " << *this;

  local_push_replyfewer = false;
  local_push_retVal = amountGiven;
  if ( push_waiter != NULL ) {
    global_scheduler.thread_wake( push_waiter );
    push_waiter = NULL;
  }
}

template <typename T>
void StealQueue<T>::workShareReplyFewer_am ( workShareReply_args * args, size_t args_size, void * payload, size_t payload_size ) {
  steal_queue.workShareReplyFewer( args->amount );
}

template <typename T>
void StealQueue<T>::workShareReplyGreater_am ( workShareReply_args * args, size_t args_size, void * payload, size_t payload_size ) {
  CHECK( payload_size == args->amount * sizeof(T) );

  steal_queue.workShareReplyGreater( args->amount, static_cast<T*>( payload ) );
}

template <typename T>
void StealQueue<T>::workShareRequest_am ( workShareRequest_args * args, size_t args_size, void * payload, size_t payload_size ) {
  CHECK( payload_size == args->amountPushed * sizeof(T) );

  steal_queue.workShareRequest( args->queueSize, args->from, static_cast<T*>( payload ), args->amountPushed );
}

template <typename T>
void StealQueue<T>::workShareRequest( uint64_t remoteSize, Node from, T * data, int num ) {
  uint64_t mySize = depth();

  reclaimSpace();

  int64_t diff = mySize - remoteSize;
  if ( diff > 0 ) {
    // we have more elements, so ignore the incoming data and send some

    // cannot violate that bottom is constant during pendingWorkShare=true
    if ( pendingWorkShare ) {
      // reply that all work is denied, none sent
      workShareReply_args reply_args = { num };
      Grappa_call_on ( from, &StealQueue<T>::workShareReplyFewer_am, &reply_args );
      size_t msg_size = Grappa_sizeof_message( &reply_args );
      Grappa::Statistics::steal_queue_stats.record_workshare_reply_nack( msg_size );
      return;
    }

    // no pendingWorkShare, so proceed
    uint64_t balanceAmount = ((mySize+remoteSize)/2) - remoteSize;
    int amountToSend = MIN_INT( balanceAmount, FLAGS_chunk_size ); // restrict to chunk size; TODO: don't use flag
    CHECK( amountToSend >= 0 ) << "amountToSend = " << amountToSend;

    uint64_t origBottom = bottom;
    uint64_t origTop = top;

    // reserve a chunk
    bottom = bottom + amountToSend;

    T * xfer_stackBase = stack;
    T * xfer_start = xfer_stackBase + origBottom;

    DVLOG(5) << "from=" << from << ", size=" << mySize << " vs " << remoteSize << ", received " << num << ", sending " << amountToSend;

    // reply with number of elements being sent
    workShareReply_args reply_args = { amountToSend };
    Grappa_call_on( from, &StealQueue<T>::workShareReplyGreater_am, &reply_args, sizeof(reply_args), xfer_start, amountToSend * sizeof(T) );
    size_t msg_size = Grappa_sizeof_message( &reply_args, sizeof(reply_args), xfer_start, amountToSend * sizeof(T) );
    Grappa::Statistics::steal_queue_stats.record_workshare_reply( msg_size, false, num, num, amountToSend );

#if DEBUG
    // 0 out the transfered stuff (to detect errors)
    memset(xfer_start, 0, amountToSend*sizeof( T ) );
#endif
  } else {
    // we have fewer elements, so take it and reply that we had fewer elements in the queue

    uint64_t balanceAmount = ((mySize+remoteSize)/2) - mySize;
    int amountToTake = MIN_INT( balanceAmount, num );
    CHECK( amountToTake >= 0 ) << "amountToTake = " << amountToTake;

    DVLOG(5) << "from=" << from << ", size=" << mySize << " vs " << remoteSize << ", received " << num << ", taking " << amountToTake;

    // TODO consider below bottom
    CHECK( top + amountToTake < stackSize );
    memcpy(&stack[top], data, amountToTake * sizeof(T) );
    top += amountToTake;

    // reply with number of elements denied
    int denied = num - amountToTake;
    workShareReply_args reply_args = { denied };
    Grappa_call_on ( from, &StealQueue<T>::workShareReplyFewer_am, &reply_args );
    size_t msg_size = Grappa_sizeof_message( &reply_args );
    Grappa::Statistics::steal_queue_stats.record_workshare_reply( msg_size, true, num, denied, 0 );
  }
}


///////////////////////////
// Global queue interaction
///////////////////////////

template <typename T>
uint64_t StealQueue<T>::pull_global() {
  ChunkInfo<T> data_ptr;
  global_queue_pull<T>( &data_ptr );

  Signaler signal;
  pull_global_data_args<T> args;
  args.signal = make_global( &signal );
  args.chunk = data_ptr;
  Grappa_call_on( data_ptr.base.node(), pull_global_data_request_g_am, &args );
  size_t msg_size = Grappa_sizeof_message( &args );
  Grappa::Statistics::steal_queue_stats.record_globalq_data_pull_request( msg_size, data_ptr.amount );
  signal.wait();

  return data_ptr.amount;
}

template <typename T>
void StealQueue<T>::pull_global_data_request_g_am( pull_global_data_args<T> * args, size_t args_size, void * payload, size_t payload_size ) {
  steal_queue.pull_global_data_request( args );
}

template <typename T>
void StealQueue<T>::pull_global_data_request( pull_global_data_args<T> * args ) {
  CHECK( numPendingElements >= args->chunk.amount ) << "trying to take more than released number of elements";

  T * chunk_base = args->chunk.base.pointer();
  CHECK( chunk_base >= stack && chunk_base < stack+stackSize ) << "chunk base pointer falls outside of the stack range";

  CHECK( chunk_base + args->chunk.amount <= stack+bottom ) << "chunk overlaps the local part of the stack";

  Grappa_call_on_x( args->signal.node(), pull_global_data_reply_g_am, &(args->signal), sizeof(args->signal), chunk_base, args->chunk.amount * sizeof(T) );
  size_t msg_size = Grappa_sizeof_message( &(args->signal), sizeof(args->signal), chunk_base, args->chunk.amount * sizeof(T) );
  Grappa::Statistics::steal_queue_stats.record_globalq_data_pull_reply( msg_size, args->chunk.amount );

  numPendingElements -= args->chunk.amount;

#if DEBUG
  // 0 out the transfered elements (to detect errors)
  memset( chunk_base, 0, args->chunk.amount*sizeof(T) );
#endif

  // in case all pending elements are now gone, try to reclaim space
  reclaimSpace();
}

template <typename T>
void StealQueue<T>::pull_global_data_reply_g_am( GlobalAddress< Signaler > * signal, size_t arg_size, T * payload, size_t payload_size ) {
  steal_queue.pull_global_data_reply( signal, payload, payload_size );
}

template <typename T>
void StealQueue<T>::pull_global_data_reply( GlobalAddress< Signaler > * signal, T * received_elements, size_t elements_size ) {
  uint64_t num_elements = elements_size / sizeof(T);

  CHECK( top + num_elements < stackSize ) << "pull_global_data reply: overflow (top:" << top << " stackSize:" << stackSize << " amt:" << num_elements << ")";

  // TODO bottom better
  memcpy( &stack[top], received_elements, elements_size );
  top += num_elements;

  // wake the thread that initiated the pull
  signal->pointer()->signal();
}

template <typename T>
bool StealQueue<T>::push_global( uint64_t amount ) {
  CHECK( !pendingGlobalPush ) << "multiple outstanding pushes not allowed"; // due to reclaiming unaccepted elements
  pendingGlobalPush = true;

  // check the amount is legal
  CHECK( amount <= depth() ) << "trying to release more elements than are in the queue";
  CHECK( amount <= bufsize ) << "Only support single-packet transfers";

  // release elements 
  uint64_t orig_bottom = bottom;
  bottom += amount;
  numPendingElements += amount;

  // push chunk information to the global queue.
  // this is a blocking/yielding operation
  bool accepted = global_queue_push<T>( make_global( &stack[orig_bottom] ), amount );

  if ( !accepted ) {
    // reclaim unaacepted elements
    bottom = orig_bottom;
    numPendingElements -= amount;
  }

  pendingGlobalPush = false;

  return accepted;
}

// allocation of steal_queue instance
template <typename T>
StealQueue<T> StealQueue<T>::steal_queue;

/// Output stream for state of the StealQueue
template <typename T>
std::ostream& operator<<( std::ostream& o, const StealQueue<T>& sq ) {
  return sq.dump( o );
}

<<<<<<< HEAD
} // namespace impl
} // namespace Grappa
=======
} // impl
} // Grappa
>>>>>>> b5d22c5b

#endif // STEALQUEUE_HPP<|MERGE_RESOLUTION|>--- conflicted
+++ resolved
@@ -9,10 +9,7 @@
 #define STEALQUEUE_HPP
 
 #include <iostream>
-<<<<<<< HEAD
 #include <cstring>
-=======
->>>>>>> b5d22c5b
 #include <sstream>
 #include <glog/logging.h>   
 #include <gflags/gflags.h>
@@ -29,13 +26,6 @@
 #include "../Addressing.hpp"
 #include "../LegacySignaler.hpp"
 #include "../FullEmpty.hpp"
-<<<<<<< HEAD
-=======
-
-#include <Communicator.hpp>
-#include <tasks/TaskingScheduler.hpp>
-#include "Thread.hpp"
->>>>>>> b5d22c5b
 
 #include <Communicator.hpp>
 #include <tasks/TaskingScheduler.hpp>
@@ -46,12 +36,9 @@
 
 GRAPPA_DECLARE_EVENT_GROUP(scheduler);
 
-<<<<<<< HEAD
 // Load balancing parameter
 DECLARE_int32( chunk_size );
 
-=======
->>>>>>> b5d22c5b
 #define SS_NSTATES 1
 
 
@@ -64,25 +51,6 @@
 
 /// Forward declare for global queue
 class Signaler;
-<<<<<<< HEAD
-=======
-
-   
-namespace Grappa {
-  namespace impl {
-
-    struct workStealRequest_args;
-    struct workStealReply_args;
-    struct workShareRequest_args;
-    struct workShareReply_args;
-
-    template <typename T>
-    struct pull_global_data_args {
-      GlobalAddress<Signaler> signal;
-      ChunkInfo<T> chunk;
-    };
->>>>>>> b5d22c5b
-
    
 namespace Grappa {
   namespace impl {
@@ -230,13 +198,6 @@
          */
         void reclaimSpace();
        
-<<<<<<< HEAD
-=======
-        // work stealing dispatch
-        static void workStealReply_am( workStealReply_args * args,  size_t size, void * payload, size_t payload_size );
-        static void workStealRequest_am( workStealRequest_args * args, size_t size, void * payload, size_t payload_size );
-
->>>>>>> b5d22c5b
         // work sharing dispatch
         static void workShareRequest_am ( workShareRequest_args * args, size_t args_size, void * payload, size_t payload_size );
         static void workShareReplyFewer_am ( workShareReply_args * args, size_t args_size, void * payload, size_t payload_size );
@@ -422,7 +383,6 @@
   FullEmpty<int64_t> result;
 //  int64_t network_time = 0;
 //  int64_t start_time = Grappa_get_timestamp();
-<<<<<<< HEAD
 
   /* Send steal request */
   Grappa::send_message( victim, [ &result, origin, max_steal ] {
@@ -454,39 +414,6 @@
         auto reply = Grappa::send_heap_message( origin, [&result, stealAmt] ( void * payload, size_t payload_size) {
             /* ON ORIGIN */
 
-=======
-
-  /* Send steal request */
-  send_message( victim, [ &result, origin, max_steal ] {
-      /* ON VICTIM */
-      int victimBottom = steal_queue.bottom;
-      int victimTop = steal_queue.top;
-
-      const int victimHalfWorkAvail = (victimTop - victimBottom) / 2;
-      const int stealAmt = MIN_INT( victimHalfWorkAvail, max_steal );
-      bool ok = stealAmt > 0;
-
-      VLOG(4) << "Victim of thief=" << origin << " victimHalfWorkAvail=" << victimHalfWorkAvail;
-      if (ok) {
-
-        /* reserve a chunk */
-        steal_queue.bottom = victimBottom + stealAmt;
-
-
-        GRAPPA_EVENT(steal_victim_ev, "Steal victim", 1, scheduler, stealAmt);
-        #ifdef VTRACE
-        //VT_COUNT_UNSIGNED_VAL( steal_victim_ev_vt, k );
-        #endif
-
-        T* victimStackBase = steal_queue.stack;
-        T* victimStealStart = victimStackBase + victimBottom;
-
-
-        /* Send successful steal reply */
-        auto reply = send_heap_message( origin, [&result, stealAmt] ( void * payload, size_t payload_size) {
-            /* ON ORIGIN */
-
->>>>>>> b5d22c5b
             // PERFORMANCE TODO: could omit stealAmt to save on bandwidth
             CHECK( stealAmt * sizeof(T) == payload_size ) << "steal amount in bytes != payload size";
             T * stolen_work = static_cast<T*>( payload );
@@ -867,12 +794,7 @@
   return sq.dump( o );
 }
 
-<<<<<<< HEAD
 } // namespace impl
 } // namespace Grappa
-=======
-} // impl
-} // Grappa
->>>>>>> b5d22c5b
 
 #endif // STEALQUEUE_HPP