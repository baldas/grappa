--- conflicted
+++ resolved
@@ -25,17 +25,12 @@
   p.on('--mode=[Release]|Debug[,*]','Build mode. Default: Release (with debug symbols)'){|a| opt.mode = a }
   p.on('--cc=path/to/c/compiler','Use alternative C compiler.'){|p| opt.cc = p; opt.used_cc_flag = true }
   p.on('--boost=path/to/boost/root',"Specify location of compatible boost (>= 1.53)#{line_break}(otherwise, cmake will download and build it)"){|p| opt.boost = p }
-<<<<<<< HEAD
-  p.on('--name=NAME',"Add an additional name to this configuration to distinguish it (i.e. compiler version)"){|n| opt.name = n }
-  p.on('--llvm=/path/to/llvm/install',"Location where LLVM is installed (if same as --cc, )."){|_| opt.llvm = _ }
-  p.on('--third-party=path/to/built/deps/root',"Can optionally pre-build third-party dependencies instead of re-building for each configuration."){|p| opt.third_party = p }
-=======
   p.on('--name=NAME',"Add an additional name to this configuration to #{line_break}distinguish it (i.e. compiler version)"){|n| opt.name = n }
   p.on('--tracing',"Enable VampirTrace/gperftools-based sampled tracing. #{line_break}Looks for VampirTrace build in 'third-party' dir."){|b| opt.tracing = true }
   p.on('--vampir=path/to/vampirtrace/root',"Specify path to VampirTrace build (enables tracing)."){|p| opt.vampir = p; opt.tracing = true }
   p.on('--third-party=path/to/built/deps/root',"Can optionally pre-build third-party dependencies #{line_break}instead of re-building for each configuration."){|p| opt.third_party = p }
   p.on('--shmmax=SIZE',"Manually set maximum SysV shared memory size"){|n| opt.shmmax = n }
->>>>>>> 580281c5
+  p.on('--llvm=/path/to/llvm/install',"Location where LLVM is installed (if same as --cc, )."){|_| opt.llvm = _ }
 }.parse!(ARGV)
 
 # automatically determine cxx from --cc
@@ -57,7 +52,6 @@
   end
 ### end
 
-<<<<<<< HEAD
 # configure compiler if clang is being used as compiler
 if opt.cc =~ /bin\/clang/ && !opt.llvm
   opt.llvm = opt.cc[/(.*)\/bin\/clang.*/,1]
@@ -69,10 +63,10 @@
 
 if not opt.llvm
   puts "note: disabling custom compiler optimizations; specify '--llvm' (or use clang as C compiler) to enable"
-=======
+end
+
 if opt.tracing && not(opt.vampir) && opt.third_party
   opt.vampir = opt.third_party
->>>>>>> 580281c5
 end
 
 def configure(generator, mode, opt)
@@ -108,12 +102,6 @@
   end
   args << "-DSHMMAX=#{opt.shmmax[/(\d+)$/]}" if opt.shmmax
   
-<<<<<<< HEAD
-  args << "-DCMAKE_C_COMPILER=#{opt.cc}"    if opt.cc
-  args << "-DCMAKE_CXX_COMPILER=#{opt.cxx}" if opt.cxx
-  args << "-DBASE_C_COMPILER=#{opt.cc}"    if opt.cc
-  args << "-DBASE_CXX_COMPILER=#{opt.cxx}" if opt.cxx
-=======
   if opt.tracing
     vtcc = "#{opt.vampir}/bin/vtcc"
     abort("error: Unable to find VampirTrace wrappers at #{vtcc}") if not File.exists?(vtcc)
@@ -132,7 +120,6 @@
     args << "-DBASE_C_COMPILER=#{opt.cc}"
     args << "-DBASE_CXX_COMPILER=#{opt.cxx}"
   end
->>>>>>> 580281c5
   
   args << "-DTHIRD_PARTY_ROOT:PATH=#{opt.third_party}" if opt.third_party
   
