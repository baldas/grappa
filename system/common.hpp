--- conflicted
+++ resolved
@@ -139,14 +139,11 @@
     for (double _tmpstart = Grappa::walltime(), _tmptime = -1; _tmptime < 0; \
          LOG(INFO) << name << ": " << (Grappa::walltime()-_tmpstart), _tmptime = 1)
 
-<<<<<<< HEAD
-=======
 #define GRAPPA_TIME_VLOG(level, name, indent) \
     VLOG(level) << indent << name << "..."; \
     for (double _tmpstart = Grappa::walltime(), _tmptime = -1; _tmptime < 0; \
        VLOG(level) << indent << "  (" << (Grappa::walltime()-_tmpstart) << " s)", _tmptime = 1)
 
->>>>>>> c95fdd9c
 #define GRAPPA_TIME_REGION(var) \
     for (double _tmpstart = Grappa::walltime(), _tmptime = -1; _tmptime < 0; \
          var += (Grappa::walltime()-_tmpstart), _tmptime = 1)
