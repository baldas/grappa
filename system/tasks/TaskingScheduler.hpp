--- conflicted
+++ resolved
@@ -201,14 +201,7 @@
     CHECK( thread_is_running(current_thread) ) << "may only suspend a running coroutine";
     
     Thread * yieldedThr = current_thread;
-<<<<<<< HEAD
-  
-    // FIXME: a bit of a hack to make sure that nextCoroutine doesn't treat this task as running
-    yieldedThr->co->running = 0;
-  
-=======
     yieldedThr->co->running = 0; // XXX: hack; really want to know at a user Thread level that it isn't running
->>>>>>> 6251c069
     Thread * next = nextCoroutine( );
     
     current_thread = next;
