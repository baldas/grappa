--- conflicted
+++ resolved
@@ -131,12 +131,11 @@
 # stats output
 *stats.json
 
-<<<<<<< HEAD
 # CMake
 /build
 
 /scratch/*.cpp
-=======
+
 # scratch files
 /system/scratch/*
 /system/Scratch_tests.cpp
@@ -152,4 +151,3 @@
 # Databases, R plotting
 *.sqlite
 .RData
->>>>>>> d3903692
