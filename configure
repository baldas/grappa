#!/usr/bin/env ruby
require 'fileutils'
include FileUtils
require 'optparse'
require 'ostruct'
opt = OpenStruct.new
opt.generator = 'Make'
opt.mode      = 'Release'
opt.cc        = ENV['CC']
opt.cxx       = ENV['CXX']

case `hostname`
when /n[\d+]/
  opt.boost = "/sampa/share/gcc-4.7.2/src/boost_1_51_0"
when /pal/
  opt.boost = "~nels707/boost153-install"
end

OptionParser.new{|p|
  p.set_banner "Usage: #{__FILE__} [options] [-- cmake options]\nOptions summary: (see more details in BUILD.md)"
  p.set_summary_indent ""
  line_break = "\n#{p.summary_indent}#{' '*p.summary_width}   "
  p.on('--gen=[Make]|Ninja|Xcode[,*]',"Build tool to generate scripts for.#{line_break}Default: Make.#{line_break}Can specify multiple with commas."){|a| opt.generator = a }
  p.on('--mode=[Release]|Debug[,*]','Build mode. Default: Release (with debug symbols)'){|a| opt.mode = a }
  p.on('--cc=path/to/c/compiler','Use alternative C compiler.'){|p| opt.cc = p; opt.used_cc_flag = true }
  p.on('--boost=path/to/boost/root',"Specify location of compatible boost (>= 1.53)#{line_break}(otherwise, cmake will download and build it)"){|p| opt.boost = p }
  p.on('--name=NAME',"Add an additional name to this configuration to distinguish it (i.e. compiler version)"){|n| opt.name = n }
<<<<<<< HEAD
  p.on('--vampir=path/to/vampirtrace/root',"Enable VampirTrace/gperftools-based sampled tracing."){|p| opt.vampir = p }
=======
  p.on('--third-party=path/to/built/deps/root',"Can optionally pre-build third-party dependencies instead of re-building for each configuration."){|p| opt.third_party = p }
>>>>>>> 00b1a0df
}.parse!(ARGV)

if opt.used_cc_flag
  # automatically determine cxx from --cc
  case opt.cc
  when /bin\/gcc/
    opt.cxx = opt.cc.gsub(/bin\/gcc/,'bin/g++')
  when /bin\/clang/
    opt.cxx = opt.cc.gsub(/bin\/clang/,'bin/clang++')
  end
end

# Xcode generator must have CC set to a version of Clang, and must have a corresponding plugin
# see github.com/bholt/Clang-Head.xcplugin for an example

### unless opt.generator =~ /Xcode/ # (Xcode generator currently chokes on other compilers...)
  if not(opt.cc) || not(opt.cxx)
    abort("Must specify C compiler (either use '--cc=' flag, or set the environment variables CC & CXX\nhint: if the compiler you want is on your PATH, you can do: --cc=$(which gcc)...")
  end
### end

def configure(generator, mode, opt)
  root_dir = File.expand_path(File.dirname(__FILE__))
  args = [ root_dir ]
   
  case generator
  when /Make/
    args << %Q[-G"Unix Makefiles"]
  when /Xcode/
    puts "Note: '--mode' not supported for Xcode, ignoring..."
    mode = nil
    args << "-GXcode"
    
    # need to specify --cc && have the corresponding Xcode plugin
    ###########################
    ### workaround, since it looks like the Xcode generator currently needs to use clang:
    ### opt.cc = nil
    ### opt.cxx = nil
  else
    args << %Q[-G"#{generator}"]
  end
  
  # determine shared memory size
  opt.shmmax = `sysctl kernel.shmmax 2>/dev/null`
  if not $?.success?
    opt.shmmax = `sysctl kern.sysv.shmmax 2>/dev/null`
    if not $?.success?
      opt.shmmax = nil
      warn "warning: unable to determine Sys V shared memory size; continuing, but you may be unable to run programs"
    end
  end
  args << "-DSHMMAX=#{opt.shmmax[/(\d+)$/]}" if opt.shmmax
  
<<<<<<< HEAD
  if opt.vampir
    args << "-DVAMPIR_ROOT:PATH=#{opt.vampir}"
    args << "-DCMAKE_C_COMPILER:FILEPATH=#{opt.vampir}/bin/vtcc"
    args << "-DCMAKE_CXX_COMPILER:FILEPATH=#{opt.vampir}/bin/vtcxx"
    args << "-DBASE_C_COMPILER:FILEPATH=#{opt.cc}"
    args << "-DBASE_CXX_COMPILER:FILEPATH=#{opt.cxx}"
    args << "-DCMAKE_C_FLAGS:STRING='-vt:cc #{opt.cc}'"
    args << "-DCMAKE_CXX_FLAGS:STRING='-vt:cxx #{opt.cxx}'"
    args << "-DTRACING:BOOL=ON"
  else  
    args << "-DCMAKE_C_COMPILER=#{opt.cc}"    if opt.cc
    args << "-DCMAKE_CXX_COMPILER=#{opt.cxx}" if opt.cxx
    args << "-DBASE_C_COMPILER=#{opt.cc}"
    args << "-DBASE_CXX_COMPILER=#{opt.cxx}"
  end
=======
  args << "-DCMAKE_C_COMPILER=#{opt.cc}"    if opt.cc
  args << "-DCMAKE_CXX_COMPILER=#{opt.cxx}" if opt.cxx
  
  args << "-DTHIRD_PARTY_ROOT:PATH=#{opt.third_party}" if opt.third_party
>>>>>>> 00b1a0df
  
  if mode
    # note: use 'RelWithDebInfo' because it adds '-g'...
    args << "-DCMAKE_BUILD_TYPE=" + {'Debug'=>'Debug', 'Release'=>'RelWithDebInfo'}[mode]
  end
  
  if opt.boost =~ /^download|none$/
    args << "-DBoost_NO_SYSTEM_PATHS=ON"
  elsif opt.boost
    args << "-DBOOST_ROOT=#{opt.boost}"
  end
  
  build_dir = "build/#{generator}"
  build_dir << "+#{mode}" if mode
  build_dir << "+Tracing" if opt.vampir
  build_dir << "+#{opt.name}" if opt.name
  
  mkdir_p build_dir
  cd build_dir do
    
    puts "cmake #{args.join(' ')} #{ARGV.join(' ')}"
    system "cmake #{args.join(' ')} #{ARGV.join(' ')}"
    
    if $?.success?
      puts "-------------------------------------"
      puts "created #{build_dir}; to build:\n> cd #{build_dir}; " + 
        {'Make'=>'make -j','Ninja'=>'ninja','Xcode'=>'xcodebuild'}[generator]
      puts "-------------------------------------"
    end
  end
end


opt.generator.split(',').each do |generator|
  opt.mode.split(',').each do |mode|
    configure(generator, mode, opt)
  end
end<|MERGE_RESOLUTION|>--- conflicted
+++ resolved
@@ -25,11 +25,8 @@
   p.on('--cc=path/to/c/compiler','Use alternative C compiler.'){|p| opt.cc = p; opt.used_cc_flag = true }
   p.on('--boost=path/to/boost/root',"Specify location of compatible boost (>= 1.53)#{line_break}(otherwise, cmake will download and build it)"){|p| opt.boost = p }
   p.on('--name=NAME',"Add an additional name to this configuration to distinguish it (i.e. compiler version)"){|n| opt.name = n }
-<<<<<<< HEAD
   p.on('--vampir=path/to/vampirtrace/root',"Enable VampirTrace/gperftools-based sampled tracing."){|p| opt.vampir = p }
-=======
   p.on('--third-party=path/to/built/deps/root',"Can optionally pre-build third-party dependencies instead of re-building for each configuration."){|p| opt.third_party = p }
->>>>>>> 00b1a0df
 }.parse!(ARGV)
 
 if opt.used_cc_flag
@@ -83,7 +80,6 @@
   end
   args << "-DSHMMAX=#{opt.shmmax[/(\d+)$/]}" if opt.shmmax
   
-<<<<<<< HEAD
   if opt.vampir
     args << "-DVAMPIR_ROOT:PATH=#{opt.vampir}"
     args << "-DCMAKE_C_COMPILER:FILEPATH=#{opt.vampir}/bin/vtcc"
@@ -99,12 +95,8 @@
     args << "-DBASE_C_COMPILER=#{opt.cc}"
     args << "-DBASE_CXX_COMPILER=#{opt.cxx}"
   end
-=======
-  args << "-DCMAKE_C_COMPILER=#{opt.cc}"    if opt.cc
-  args << "-DCMAKE_CXX_COMPILER=#{opt.cxx}" if opt.cxx
   
   args << "-DTHIRD_PARTY_ROOT:PATH=#{opt.third_party}" if opt.third_party
->>>>>>> 00b1a0df
   
   if mode
     # note: use 'RelWithDebInfo' because it adds '-g'...
