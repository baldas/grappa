
// Copyright 2010-2012 University of Washington. All Rights Reserved.
// LICENSE_PLACEHOLDER
// This software was created with Government support under DE
// AC05-76RL01830 awarded by the United States Department of
// Energy. The Government has certain rights in the software.


#include <boost/test/unit_test.hpp>
#include "Grappa.hpp"
#include "Message.hpp"
#include "MessagePool.hpp"
#include "CompletionEvent.hpp"
#include "ConditionVariable.hpp"
#include "Delegate.hpp"
#include "Tasking.hpp"
#include "GlobalAllocator.hpp"
#include "ParallelLoop.hpp"
#include "Array.hpp"
#include "Collective.hpp"

BOOST_AUTO_TEST_SUITE( New_loop_tests );

using namespace Grappa;
using Grappa::wait;


static int test_global = 0;
CompletionEvent test_global_ce;
GlobalCompletionEvent my_gce;
CompletionEvent my_ce;

static bool touched = false;

void test_on_all_cores() {
  BOOST_MESSAGE("Testing on_all_cores...");
  
  on_all_cores([] {
    BOOST_MESSAGE("hello world from " << mycore() << "!");
    touched = true;
  });
  
  BOOST_CHECK_EQUAL(delegate::read(make_global(&touched,1)), true);
  BOOST_CHECK_EQUAL(touched, true);
}

void test_loop_decomposition() {
  BOOST_MESSAGE("Testing loop_decomposition_private...");
  int N = 16;
  
  CompletionEvent ce(N);
  
  impl::loop_decomposition_private<2>(0, N, [&ce](int64_t start, int64_t iters) {
    VLOG(1) << "loop(" << start << ", " << iters << ")";
    ce.complete(iters);
  });
  ce.wait();
}

void test_loop_decomposition_global() {
  BOOST_MESSAGE("Testing loop_decomposition_public..."); VLOG(1) << "loop_decomposition_public";
  int N = 160000;
  
  my_gce.enroll();
  impl::loop_decomposition_public<&my_gce>(0, N, [](int64_t start, int64_t iters) {
    if ( start%10000==0 ) {
      VLOG(1) << "loop(" << start << ", " << iters << ")";
    }
  });
	my_gce.complete();
	my_gce.wait();
}

void test_forall_here() {
  BOOST_MESSAGE("Testing forall_here..."); VLOG(1) << "forall_here";
  const int N = 15;
  
  {
    int x = 0;
    forall_here(0, N, [&x](int64_t start, int64_t iters) {
      CHECK(mycore() == 0);
      for (int64_t i=0; i<iters; i++) {
        x++;
      }
    });
    BOOST_CHECK_EQUAL(x, N);
  }
  
  {
    int x = 0;
    forall_here<&my_ce,2>(0, N, [&x](int64_t start, int64_t iters) {
      CHECK(mycore() == 0);
      for (int64_t i=0; i<iters; i++) {
        x++;
      }
    });
    BOOST_CHECK_EQUAL(x, N);
  }

  { LOG(INFO) << "Testing forall_here overload";
    int x = 0;
    forall_here<&my_ce,2>(0, N, [&x](int64_t i) {
      CHECK(mycore() == 0);
      x++;
    });
    BOOST_CHECK_EQUAL(x, N);
  }
  
}

void test_forall_global_private() {
  BOOST_MESSAGE("Testing forall_global...");
  const int64_t N = 1 << 8;
  
  BOOST_MESSAGE("  private");
  forall_global_private(0, N, [](int64_t start, int64_t iters) {
    for (int i=0; i<iters; i++) {
      test_global++;
    }
  });
  
  on_all_cores([]{
    range_t r = blockDist(0,N,mycore(),cores());
    BOOST_CHECK_EQUAL(test_global, r.end-r.start);
    test_global = 0;
  });

  forall_global_private<&test_global_ce>(0, N, [](int64_t i) {
    test_global++;
  });
  auto total = reduce<decltype(test_global),collective_add>(&test_global);
  BOOST_CHECK_EQUAL(total, N);  
}

void test_forall_global_public() {
  BOOST_MESSAGE("Testing forall_global_public..."); VLOG(1) << "forall_global_public";
  const int64_t N = 1 << 8;
  
  on_all_cores([]{ test_global = 0; });
  
  forall_global_public(0, N, [](int64_t s, int64_t n) {
    test_global += n;
  });
  {
    auto total = reduce<decltype(test_global),collective_add>(&test_global);
    BOOST_CHECK_EQUAL(total, N);
  }
  
  BOOST_MESSAGE("  with nested spawns"); VLOG(1) << "nested spawns";
  on_all_cores([]{ test_global = 0; });
  
  forall_global_public<&my_gce>(0, N, [](int64_t s, int64_t n){
    for (int i=s; i<s+n; i++) {
      publicTask<&my_gce>([]{
        test_global++;
      });
    }
  });

  {
    auto total = reduce<decltype(test_global),collective_add>(&test_global);
    BOOST_CHECK_EQUAL(total, N);
  }
}

void test_forall_localized() {
  BOOST_MESSAGE("Testing forall_localized..."); VLOG(1) << "testing forall_localized";
  const int64_t N = 100;
  
  auto array = Grappa::global_alloc<int64_t>(N);
  
  forall_localized(array, N, [](int64_t i, int64_t& e) {
    e = 1;
  });
  for (int i=0; i<N; i++) {
    BOOST_CHECK_EQUAL(delegate::read(array+i), 1);
  }

  forall_localized(array, N, [](int64_t& e) {
    e = 2;
  });
  for (int i=0; i<N; i++) {
    BOOST_CHECK_EQUAL(delegate::read(array+i), 2);
  }

  forall_localized(array, N, [](int64_t s, int64_t n, int64_t* e) {
    for (auto i=0; i<n; i++) {
      e[i] = 3;
    }
  });
  for (int i=0; i<N; i++) {
    BOOST_CHECK_EQUAL(delegate::read(array+i), 3);
  }
  
  BOOST_MESSAGE("Testing forall_localized_async..."); VLOG(1) << "testing forall_localized_async";
  
  VLOG(1) << "start spawning";
  forall_localized_async<&my_gce>(array+ 0, 25, [](int64_t i, int64_t& e) { e = 2; });
  VLOG(1) << "after async";
  forall_localized_async<&my_gce>(array+25, 25, [](int64_t i, int64_t& e) { e = 2; });
  VLOG(1) << "after async";
  forall_localized_async<&my_gce>(array+50, 25, [](int64_t i, int64_t& e) { e = 2; });
  VLOG(1) << "after async";
  forall_localized_async<&my_gce>(array+75, 25, [](int64_t i, int64_t& e) { e = 2; });
  VLOG(1) << "done spawning";
  
  my_gce.wait();
  
  int npb = block_size / sizeof(int64_t);
  
  auto * base = array.localize();
  auto * end = (array+N).localize();
  for (auto* x = base; x < end; x++) {
    BOOST_CHECK_EQUAL(*x, 2);
  }
  
  VLOG(1) << "checking indexing...";
  
  VLOG(1) << ">> forall_localized";
  Grappa::memset(array, 0, N);
  forall_localized(array, N, [](int64_t i, int64_t& e){ e = i; });
  for (int i=0; i<N; i++) {
    BOOST_CHECK_EQUAL(delegate::read(array+i), i);
  }
  
  VLOG(1) << ">> forall_localized_async";
  Grappa::memset(array, 0, N);  
  forall_localized_async<&my_gce>(array, N, [](int64_t i, int64_t& e){ e = i; });
  my_gce.wait();
  
  for (int i=0; i<N; i++) {
    BOOST_CHECK_EQUAL(delegate::read(array+i), i);
  }

  Grappa::memset(array, 0, N);    
  struct Pair { int64_t x, y; };
  auto pairs = static_cast<GlobalAddress<Pair>>(array);
  forall_localized<&my_gce>(pairs, N/2, [](int64_t i, Pair& e){ e.x = i; e.y = i; });
  
  for (int i=0; i<N; i++) {
    BOOST_CHECK_EQUAL(delegate::read(array+i), i/2);
  }  
    
}

<<<<<<< HEAD
BOOST_AUTO_TEST_CASE( test1 ) {
  Grappa::init( GRAPPA_TEST_ARGS );
  Grappa::run([]{
    CHECK(Grappa::cores() >= 2); // at least 2 nodes for these tests...
=======
void test_forall_here_async() {
  const int N = 1117376;
  const int64_t x = 4;
  char * y = new char[N];
// test with different loop_thresholds
  impl::local_gce.enroll(1);
  forall_here_async<&impl::local_gce>( 0, N, [x,y](int64_t s, int64_t i) {
    for (int ii=0; ii<i; ii++) {
      y[s+ii] = (char) 0xff & x;
    }
  });
  impl::local_gce.complete();
  impl::local_gce.wait();
  for (int i=0; i<N; i++) {
    BOOST_CHECK_EQUAL(y[i], x);
  }
}


void user_main(void * args) {
  CHECK(Grappa::cores() >= 2); // at least 2 nodes for these tests...
>>>>>>> baa5bd91

    test_on_all_cores();
  
    test_loop_decomposition();
    test_loop_decomposition_global();
  
    test_forall_here();
    test_forall_global_private();
    test_forall_global_public();
  
<<<<<<< HEAD
    test_forall_localized();
  });
  Grappa::finalize();
=======
  test_forall_localized();

  test_forall_here_async();
}

BOOST_AUTO_TEST_CASE( test1 ) {

  Grappa_init( &(boost::unit_test::framework::master_test_suite().argc),
	       &(boost::unit_test::framework::master_test_suite().argv)
	       );

  Grappa_activate();

  Grappa_run_user_main( &user_main, (void*)NULL );

  Grappa_finish( 0 );
>>>>>>> baa5bd91
}

BOOST_AUTO_TEST_SUITE_END();<|MERGE_RESOLUTION|>--- conflicted
+++ resolved
@@ -243,12 +243,6 @@
     
 }
 
-<<<<<<< HEAD
-BOOST_AUTO_TEST_CASE( test1 ) {
-  Grappa::init( GRAPPA_TEST_ARGS );
-  Grappa::run([]{
-    CHECK(Grappa::cores() >= 2); // at least 2 nodes for these tests...
-=======
 void test_forall_here_async() {
   const int N = 1117376;
   const int64_t x = 4;
@@ -267,10 +261,10 @@
   }
 }
 
-
-void user_main(void * args) {
-  CHECK(Grappa::cores() >= 2); // at least 2 nodes for these tests...
->>>>>>> baa5bd91
+BOOST_AUTO_TEST_CASE( test1 ) {
+  Grappa::init( GRAPPA_TEST_ARGS );
+  Grappa::run([]{
+    CHECK(Grappa::cores() >= 2); // at least 2 nodes for these tests...
 
     test_on_all_cores();
   
@@ -281,28 +275,11 @@
     test_forall_global_private();
     test_forall_global_public();
   
-<<<<<<< HEAD
     test_forall_localized();
+
+    test_forall_here_async();
   });
   Grappa::finalize();
-=======
-  test_forall_localized();
-
-  test_forall_here_async();
-}
-
-BOOST_AUTO_TEST_CASE( test1 ) {
-
-  Grappa_init( &(boost::unit_test::framework::master_test_suite().argc),
-	       &(boost::unit_test::framework::master_test_suite().argv)
-	       );
-
-  Grappa_activate();
-
-  Grappa_run_user_main( &user_main, (void*)NULL );
-
-  Grappa_finish( 0 );
->>>>>>> baa5bd91
 }
 
 BOOST_AUTO_TEST_SUITE_END();