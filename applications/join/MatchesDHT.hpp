--- conflicted
+++ resolved
@@ -120,36 +120,16 @@
       uint64_t index = computeIndex( key );
       GlobalAddress< Cell > target = base + index; 
 
-<<<<<<< HEAD
-      lookup_result result = Grappa::delegate::call( target.core(), [key,target]() {
-=======
       // FIXME: remove 'this' capture when using gcc4.8, this is just a bug in 4.7
-      lookup_result result = Grappa::delegate::call( target.node(), [key,target,this]() {
->>>>>>> 4e2a3cfe
+      lookup_result result = Grappa::delegate::call( target.core(), [key,target,this]() {
 
         MDHT_TYPE(lookup_result) lr;
         lr.num = 0;
 
-<<<<<<< HEAD
-        // first check if the cell has any entries;
-        // if not then the lookup returns nothing
-        if ( entries == NULL ) return lr;
-
-        typename std::list<MDHT_TYPE(Entry)>::iterator i;
-        for (i = entries->begin(); i!=entries->end(); ++i) {
-          const Entry e = *i;
-          if ( e.key == key ) {  // typename K must implement operator==
-            // FIXME: currently discarding 'const' qualifier...
-            lr.matches = static_cast<GlobalAddress<V>>(e.vs->getReadBuffer());
-            lr.num = e.vs->getLength();
-            break;
-          }
-=======
         Entry e;
         if (lookup_local( key, target.pointer(), &e)) {
-          lr.matches = e.vs->getReadBuffer();
+          lr.matches = static_cast<GlobalAddress<V>>(e.vs->getReadBuffer());
           lr.num = e.vs->getLength();
->>>>>>> 4e2a3cfe
         }
 
         return lr;
