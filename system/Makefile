--- conflicted
+++ resolved
@@ -65,7 +65,8 @@
 Addressing_tests.test: SoftXMT.o Communicator.o Aggregator.o thread.o coro.o stack.o 
 Allocator_tests.test: Allocator.o
 
-<<<<<<< HEAD
+
+thread_tests.test: thread.o stack.o coro.o
 
 
 Cache_tests.test: Cache.o SoftXMT.o Communicator.o Aggregator.o thread.o coro.o stack.o 
@@ -75,11 +76,6 @@
 #
 LIBRARY_CONTENTS= SoftXMT.o Communicator.o Aggregator.o thread.o coro.o stack.o 
 libSoftXMT.a: $(patsubst %,libSoftXMT.a(%),$(LIBRARY_CONTENTS))
-=======
-thread_tests.test: thread.o stack.o coro.o
-
-#thread.o: coro.o
->>>>>>> a11f2fca
 
 #
 # run a binary
