--- conflicted
+++ resolved
@@ -28,13 +28,9 @@
 
 #include <stdint.h>
 #include <iostream>
+#include <glog/logging.h>
+
 #include <cstddef>
-#include <glog/logging.h>
-
-<<<<<<< HEAD
-=======
-#include <cstddef>
->>>>>>> 920037b5
 using std::nullptr_t;
 
 #if defined(__MTA__)
