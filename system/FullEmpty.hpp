--- conflicted
+++ resolved
@@ -40,13 +40,9 @@
     
     void block_until( State desired_state ) {
       while( state_ != desired_state ) {
-<<<<<<< HEAD
         DVLOG(5) << "In " << __PRETTY_FUNCTION__ 
                  << ", blocking until " << (desired_state == State::FULL ? "full" : "empty");
 	Grappa::wait( this );
-=======
-        Grappa::wait( this );
->>>>>>> ef919463
       }
     }
     
