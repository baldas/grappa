#include "Task.hpp"
#include "../SoftXMT.hpp"
#include "../PerformanceTools.hpp"
#include "TaskingScheduler.hpp"

#define MAXQUEUEDEPTH 500000

TaskManager global_task_manager;

GRAPPA_DEFINE_EVENT_GROUP(task_manager);
//DEFINE_bool(TaskManager_events, true, "Enable tracing of events in TaskManager.");

TaskManager::TaskManager ( ) 
  : workDone( false )
  , all_terminate( false )
  , doSteal( false )
  , stealLock( true )
  , sharedMayHaveWork ( true )
  , privateQ( )
  , publicQ( MAXQUEUEDEPTH ) 
  , stats( this )
{
  StealQueue<Task>::registerAddress( &publicQ );
}


void TaskManager::init (bool doSteal_arg, Node localId_arg, Node * neighbors_arg, Node numLocalNodes_arg, int chunkSize_arg, int cbint_arg) {
  doSteal = doSteal_arg;
  localId = localId_arg;
  neighbors = neighbors_arg;
  numLocalNodes = numLocalNodes_arg;
  chunkSize = chunkSize_arg;
  cbint = cbint_arg;
}
        

bool TaskManager::getWork( Task * result ) {
    GRAPPA_FUNCTION_PROFILE( GRAPPA_TASK_GROUP );

    while ( !workDone ) {
        if ( tryConsumeLocal( result ) ) {
            return true;
        }

        if ( tryConsumeShared( result ) ) {
            return true;
        }

        if ( waitConsumeAny( result ) ) {
            return true;
        }
    }

    return false;

}


/// "work queue" operations
bool TaskManager::tryConsumeLocal( Task * result ) {
    if ( privateHasEle() ) {
        *result = privateQ.front();
        privateQ.pop_front();
        stats.record_private_task_dequeue();
        return true;
    } else if ( publicHasEle() ) {
        DVLOG(5) << "consuming local task";
        *result = publicQ.peek();
        publicQ.pop( );
        stats.record_public_task_dequeue();
        return true;
    } else {
        return false;
    }
}

bool TaskManager::tryConsumeShared( Task * result ) {
    if ( doSteal ) {
        if ( publicQ.acquire( chunkSize ) ) {
            stats.record_successful_acquire();
            CHECK( publicHasEle() ) << "successful acquire must produce local work";
        
            *result = publicQ.peek();
            publicQ.pop( );
            stats.record_public_task_dequeue();
            return true;
        } else {
            stats.record_failed_acquire();
        }
    }
     
    sharedMayHaveWork = false;   
    return false;
}

/// Only returns when there is work or when
/// the system has no more work.
bool TaskManager::waitConsumeAny( Task * result ) {
    if ( doSteal ) {
        if ( stealLock ) {
    
            GRAPPA_PROFILE_CREATE( prof, "stealing", "(session)", GRAPPA_TASK_GROUP );
            GRAPPA_PROFILE_START( prof );
            
            // only one Thread is allowed to steal
            stealLock = false;

            VLOG(5) << CURRENT_THREAD << " trying to steal";
            int goodSteal = 0;
            Node victimId;

            for ( Node i = 1; 
                  i < numLocalNodes && !goodSteal && !(sharedMayHaveWork || publicHasEle() || privateHasEle() || workDone);
                  i++ ) { // TODO permutation order

                victimId = (localId + i) % numLocalNodes;

                goodSteal = publicQ.steal_locally(neighbors[victimId], chunkSize);
                
                if (goodSteal) { stats.record_successful_steal(); }
                else { stats.record_failed_steal(); }
            }

            // if finished because succeeded in stealing
            if ( goodSteal ) {
                VLOG(5) << CURRENT_THREAD << " steal " << goodSteal
                    << " from Node" << victimId;
                VLOG(5) << *this; 
                stats.record_successful_steal_session();

                // publicQ should have had some elements in it
                // at some point after successful steal
            } else {
                VLOG(5) << CURRENT_THREAD << " failed to steal";
                
                stats.record_failed_steal_session();

            }

            VLOG(5) << "left stealing loop with goodSteal=" << goodSteal
                    << " last victim=" << victimId
                    << " sharedMayHaveWork=" << sharedMayHaveWork
                    << " publicHasEle()=" << publicHasEle()
                    << " privateHasEle()=" << privateHasEle();
            stealLock = true; // release steal lock

            /**TODO remote load balance**/
        
            GRAPPA_PROFILE_STOP( prof );
        }
    }

<<<<<<< HEAD
    if ( !available() ) {
        GRAPPA_PROFILE_CREATE( prof, "worker idle", "(suspended)", GRAPPA_SUSPEND_GROUP ); 
        GRAPPA_PROFILE_START( prof );
=======
    if ( !local_available() ) {
>>>>>>> 3d2d2f16
        if ( !SoftXMT_thread_idle() ) {
            SoftXMT_yield();
        } else {
            DVLOG(5) << CURRENT_THREAD << " un-idled";
        }
        GRAPPA_PROFILE_STOP( prof );
    }
    
    return false;
}


std::ostream& operator<<( std::ostream& o, const TaskManager& tm ) {
    return tm.dump( o );
}

void TaskManager::signal_termination( ) {
    workDone = true;
    SoftXMT_signal_done();
}

void TaskManager::finish() {
}

///
/// Stats
///

void TaskManager::dump_stats() {
    stats.dump();
}

#include "DictOut.hpp"
void TaskManager::TaskStatistics::dump() {
    DictOut dout;
    DICT_ADD(dout, session_steal_successes_);
    DICT_ADD(dout, session_steal_fails_);
    DICT_ADD(dout, single_steal_successes_);
    DICT_ADD(dout, single_steal_fails_);
    DICT_ADD(dout, acquire_successes_);
    DICT_ADD(dout, acquire_fails_);
    DICT_ADD(dout, releases_);
    DICT_ADD(dout, public_tasks_dequeued_);
    DICT_ADD(dout, private_tasks_dequeued_);

    std::cout << "TaskStatistics " << dout.toString() << std::endl;
}

void TaskManager::TaskStatistics::sample() {
  GRAPPA_EVENT(privateQ_size_ev,       "privateQ size sample",  SAMPLE_RATE, task_manager, tm->privateQ.size());
  GRAPPA_EVENT(publicQ_local_size_ev,  "publicQ.local sample",  SAMPLE_RATE, task_manager, tm->publicQ.localDepth());
  GRAPPA_EVENT(publicQ_shared_size_ev, "publicQ.shared sample", SAMPLE_RATE, task_manager, tm->publicQ.sharedDepth());

#ifdef VTRACE
  //VT_COUNT_UNSIGNED_VAL( privateQ_size_vt_ev, tm->privateQ.size() );
  //VT_COUNT_UNSIGNED_VAL( publicQ_local_size_vt_ev, tm->publicQ.localDepth() );
  //VT_COUNT_UNSIGNED_VAL( publicQ_shared_size_vt_ev, tm->publicQ.sharedDepth() );
#endif
//    sample_calls++;
//    /* todo: avgs */
//
//#ifdef GRAPPA_TRACE
//    if ((sample_calls % 1) == 0) {
//      TAU_REGISTER_EVENT(privateQ_size_ev, "privateQ size sample");
//      TAU_REGISTER_EVENT(publicQ_local_size_ev, "publicQ.local sample");
//      TAU_REGISTER_EVENT(publicQ_shared_size_ev, "publicQ.shared sample");
//      
//      TAU_EVENT(privateQ_size_ev, tm->privateQ.size());
//      TAU_EVENT(publicQ_local_size_ev, tm->publicQ.localDepth());
//      TAU_EVENT(publicQ_shared_size_ev, tm->publicQ.sharedDepth());
//    }
//#endif
}


void TaskManager::TaskStatistics::merge(TaskManager::TaskStatistics * other) {
  session_steal_successes_ += other->session_steal_successes_;
  session_steal_fails_ += other->session_steal_fails_;
  single_steal_successes_ += other->single_steal_successes_;
  single_steal_fails_ += other->single_steal_fails_;
  acquire_successes_ += other->acquire_successes_;
  acquire_fails_ += other->acquire_fails_;
  releases_ += other->releases_;
  public_tasks_dequeued_ += other->public_tasks_dequeued_;
  private_tasks_dequeued_ += other->private_tasks_dequeued_;
}

void TaskManager::TaskStatistics::merge_am(TaskManager::TaskStatistics * other, size_t sz, void* payload, size_t psz) {
  global_task_manager.stats.merge(other);
}
<|MERGE_RESOLUTION|>--- conflicted
+++ resolved
@@ -150,13 +150,9 @@
         }
     }
 
-<<<<<<< HEAD
-    if ( !available() ) {
+    if ( !local_available() ) {
         GRAPPA_PROFILE_CREATE( prof, "worker idle", "(suspended)", GRAPPA_SUSPEND_GROUP ); 
         GRAPPA_PROFILE_START( prof );
-=======
-    if ( !local_available() ) {
->>>>>>> 3d2d2f16
         if ( !SoftXMT_thread_idle() ) {
             SoftXMT_yield();
         } else {
