--- conflicted
+++ resolved
@@ -39,8 +39,8 @@
 {
 }
 
-<<<<<<< HEAD
-
+
+/// Initialize the task manager with runtime parameters.
 void TaskManager::init ( Node localId_arg, Node * neighbors_arg, Node numLocalNodes_arg ) {
   if ( FLAGS_load_balance.compare(        "none" ) == 0 ) {
     doSteal = false; doShare = false; doGQ = false;
@@ -63,15 +63,6 @@
   neighbors = neighbors_arg;
   numLocalNodes = numLocalNodes_arg;
   chunkSize = FLAGS_chunk_size;
-=======
-/// Initialize the task manager with runtime parameters.
-void TaskManager::init (bool doSteal_arg, Node localId_arg, Node * neighbors_arg, Node numLocalNodes_arg, int chunkSize_arg) {
-  doSteal = doSteal_arg;
-  localId = localId_arg;
-  neighbors = neighbors_arg;
-  numLocalNodes = numLocalNodes_arg;
-  chunkSize = chunkSize_arg;
->>>>>>> d647edc4
 
   // initialize neighbors to steal permutation
   srandom(0);
@@ -82,8 +73,6 @@
     neighbors[i-1] = temp;
   }
 }
-<<<<<<< HEAD
-     
 
 // GlobalQueue instantiations
 template void global_queue_pull<Task>( ChunkInfo<Task> * result );
@@ -95,7 +84,7 @@
 
 inline void TaskManager::tryPushToGlobal() {
   // push to global queue if local queue has grown large
-  if ( doGQ && SoftXMT_global_queue_isInit() && gqPushLock ) {
+  if ( doGQ && Grappa_global_queue_isInit() && gqPushLock ) {
     gqPushLock = false;
     uint64_t local_size = publicQ.depth();
     DVLOG(3) << "Allowed to push gq: local size " << local_size;
@@ -109,14 +98,11 @@
   }
 }
 
-=======
-        
 /// Find an unstarted Task to execute.
 /// 
 /// @param result buffer for the returned Task
 /// 
 /// @return true if result is valid, otherwise there are no more Tasks
->>>>>>> d647edc4
 bool TaskManager::getWork( Task * result ) {
   GRAPPA_FUNCTION_PROFILE( GRAPPA_TASK_GROUP );
 
@@ -128,7 +114,6 @@
       return true;
     }
 
-<<<<<<< HEAD
     if ( waitConsumeAny( result ) ) {
       return true;
     }
@@ -147,8 +132,8 @@
     double divisor = local_size/FLAGS_ws_coeff;
     if (divisor==0) divisor = 1.0;
     if ( local_size == 0 || ((fast_rand()%(1<<16)) < ((1<<16)/divisor)) ) {
-      Node target = fast_rand()%SoftXMT_nodes();
-      if ( target == SoftXMT_mynode() ) target = (target+1)%SoftXMT_nodes(); // don't share with ourself
+      Node target = fast_rand()%Grappa_nodes();
+      if ( target == Grappa_mynode() ) target = (target+1)%Grappa_nodes(); // don't share with ourself
       DVLOG(5) << "before share: " << publicQ;
       uint64_t amount = MIN_INT( local_size/2, chunkSize );  // offer half or limit
       int64_t numChange = publicQ.workShare( target, amount );
@@ -157,9 +142,6 @@
     }
     wshareLock = true;
   }
-=======
-    return false;
->>>>>>> d647edc4
 }
 
 /// Dequeue local unstarted Task if any exist.
@@ -188,68 +170,9 @@
   }
 }
 
-<<<<<<< HEAD
-DEFINE_bool( steal_idle_only, false, "Only steal when the core has no active tasks" );
-static bool stealOk() {
-  return (!FLAGS_steal_idle_only) || global_scheduler.active_task_count() < 4; // allow some for FJ private tasks
-}
-=======
-/// Blocking dequeue of any Task from the global Task pool.
-/// Only returns when there is work or when
-/// the system has no more work.
-///
-/// @param result buffer for the returned Task
-///
-/// @return true if returning valid Task, false means no more work exists
-///         in the system
-bool TaskManager::waitConsumeAny( Task * result ) {
-    if ( doSteal ) {
-        if ( stealLock ) {
-    
-            GRAPPA_PROFILE_CREATE( prof, "stealing", "(session)", GRAPPA_TASK_GROUP );
-            GRAPPA_PROFILE_START( prof );
-            
-            // only one Thread is allowed to steal
-            stealLock = false;
-
-            VLOG(5) << CURRENT_THREAD << " trying to steal";
-            int goodSteal = 0;
-            Node victimId = -1;
-
-            for ( int64_t tryCount=0; 
-                  tryCount < numLocalNodes && !goodSteal && !(publicHasEle() || privateHasEle() || workDone);
-                  tryCount++ ) {
-
-                Node v = neighbors[nextVictimIndex];
-                victimId = v;
-                nextVictimIndex = (nextVictimIndex+1) % numLocalNodes;
-                
-                if ( v == Grappa_mynode() ) continue; // don't steal from myself
-                
-                goodSteal = publicQ.steal_locally(v, chunkSize);
-                
-                if (goodSteal) { stats.record_successful_steal( goodSteal ); }
-                else { stats.record_failed_steal(); }
-            }
-
-            // if finished because succeeded in stealing
-            if ( goodSteal ) {
-                VLOG(5) << CURRENT_THREAD << " steal " << goodSteal
-                    << " from Node" << victimId;
-                VLOG(5) << *this; 
-                stats.record_successful_steal_session();
-
-                // publicQ should have had some elements in it
-                // at some point after successful steal
-            } else {
-                VLOG(5) << CURRENT_THREAD << " failed to steal";
-                
-                stats.record_failed_steal_session();
->>>>>>> d647edc4
-
 inline void TaskManager::checkPull() {
   if ( doSteal ) {
-    if ( stealLock && stealOk() ) {
+    if ( stealLock ) {
 
       GRAPPA_PROFILE_CREATE( prof, "stealing", "(session)", GRAPPA_TASK_GROUP );
       GRAPPA_PROFILE_START( prof );
@@ -269,7 +192,7 @@
         victimId = v;
         nextVictimIndex = (nextVictimIndex+1) % numLocalNodes;
 
-        if ( v == SoftXMT_mynode() ) continue; // don't steal from myself
+        if ( v == Grappa_mynode() ) continue; // don't steal from myself
 
         goodSteal = publicQ.steal_locally(v, chunkSize);
 
@@ -303,7 +226,7 @@
 
       GRAPPA_PROFILE_STOP( prof );
     }
-  } else if ( doGQ && SoftXMT_global_queue_isInit() ) {
+  } else if ( doGQ && Grappa_global_queue_isInit() ) {
     if ( gqPullLock ) { 
       // artificially limiting to 1 outstanding pull; for
       // now we do want a small limit since pulls are
@@ -320,21 +243,22 @@
 }
 
 
+/// Blocking dequeue of any Task from the global Task pool.
 /// Only returns when there is work or when
 /// the system has no more work.
+///
+/// @param result buffer for the returned Task
+///
+/// @return true if returning valid Task, false means no more work exists
+///         in the system
 bool TaskManager::waitConsumeAny( Task * result ) {
     checkPull();
 
     if ( !local_available() ) {
         GRAPPA_PROFILE_CREATE( prof, "worker idle", "(suspended)", GRAPPA_SUSPEND_GROUP ); 
         GRAPPA_PROFILE_START( prof );
-<<<<<<< HEAD
-        if ( !SoftXMT_thread_idle() ) {
-            SoftXMT_yield(); // allow polling thread to run
-=======
         if ( !Grappa_thread_idle() ) { // TODO: change to directly use scheduler thread idle
-            Grappa_yield();
->>>>>>> d647edc4
+            Grappa_yield(); // TODO: remove this, since thread_idle now suspends always
         } else {
             DVLOG(5) << CURRENT_THREAD << " un-idled";
         }
@@ -354,16 +278,13 @@
     return tm.dump( o );
 }
 
-<<<<<<< HEAD
 std::ostream& operator<<( std::ostream& o, const Task& t ) {
     return t.dump( o );
 }
 
-=======
 /// Tell the TaskManager that it should terminate.
 /// Any tasks that are still in the queues are
 /// not guarenteed to be executed after this returns.
->>>>>>> d647edc4
 void TaskManager::signal_termination( ) {
     workDone = true;
     Grappa_signal_done();
@@ -386,12 +307,8 @@
 /// Print statistics in dictionary format.
 /// { name1:value1, name2:value2, ... }
 #include "DictOut.hpp"
-<<<<<<< HEAD
-void TaskManager::TaskStatistics::dump() {
-=======
 void TaskManager::TaskStatistics::dump( std::ostream& o = std::cout, const char * terminator = "" ) {
     double stddev_steal_amount = stddev_steal_amt_.value();
->>>>>>> d647edc4
     DictOut dout;
     DICT_ADD(dout, session_steal_successes_);
     DICT_ADD(dout, session_steal_fails_);
