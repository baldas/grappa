// Copyright 2010-2012 University of Washington. All Rights Reserved.
// LICENSE_PLACEHOLDER
// This software was created with Government support under DE
// AC05-76RL01830 awarded by the United States Department of
// Energy. The Government has certain rights in the software.


#ifndef STEALQUEUE_HPP
#define STEALQUEUE_HPP

#include <iostream>
#include <cstring>
#include <sstream>
#include <glog/logging.h>   
#include <gflags/gflags.h>

#ifdef VTRACE
#include <vt_user.h>
#endif

// Grappa profiling/tracing
#include "../PerformanceTools.hpp"
#include "../StatisticsTools.hpp"

// Grappa
#include "../Addressing.hpp"
#include "../LegacySignaler.hpp"
#include "../FullEmpty.hpp"

<<<<<<< HEAD
#include <Communicator.hpp>
#include <tasks/TaskingScheduler.hpp>
#include "Thread.hpp"
#include <Message.hpp>
=======

// forward declaration 
size_t Grappa_sizeof_header();


// global queue forward declarations
template <typename T>
struct ChunkInfo;

template <typename T>
void global_queue_pull( ChunkInfo<T> * result );
template <typename T>
bool global_queue_push( GlobalAddress<T> chunk_base, uint64_t chunk_amount );

>>>>>>> fe13c2a6


#define MIN_INT(a, b) ( (a) < (b) ) ? (a) : (b)

GRAPPA_DECLARE_EVENT_GROUP(scheduler);

// Load balancing parameter
DECLARE_int32( chunk_size );

#define SS_NSTATES 1


/// Type for Node ID. 
#include <boost/cstdint.hpp>
typedef int16_t Node;

/// Forward declare for steal_locally
class Thread;

/// Forward declare for global queue
class Signaler;
   
namespace Grappa {
  namespace impl {

    // global queue forward declarations
    template <typename T>
    struct ChunkInfo;

    template <typename T>
    void global_queue_pull( ChunkInfo<T> * result );
    template <typename T>
    bool global_queue_push( GlobalAddress<T> chunk_base, uint64_t chunk_amount );


    // workshare AM args forward declaration 
    struct workShareRequest_args;
    struct workShareReply_args;

    template <typename T>
    struct pull_global_data_args {
      GlobalAddress<Signaler> signal;
      ChunkInfo<T> chunk;
    };
  } // namespace impl


  namespace Statistics {

    class StealStatistics {
      private:
        // work steal network usage
        uint64_t stealq_reply_messages;
        uint64_t stealq_reply_total_bytes;
        uint64_t stealq_request_messages;
        uint64_t stealq_request_total_bytes;

        // work share network usage 
        uint64_t workshare_request_messages;
        uint64_t workshare_request_total_bytes;
        uint64_t workshare_reply_messages;
        uint64_t workshare_reply_total_bytes;

        // work share elements transfered
        TotalStatistic workshare_request_elements_denied;
        TotalStatistic workshare_request_elements_received;
        TotalStatistic workshare_reply_elements_sent;
        uint64_t workshare_requests_client_smaller;
        uint64_t workshare_requests_client_larger;
        uint64_t workshare_reply_nacks;

        // global queue data transfer network usage
        uint64_t globalq_data_pull_request_messages;
        uint64_t globalq_data_pull_request_total_bytes;
        uint64_t globalq_data_pull_reply_messages;
        uint64_t globalq_data_pull_reply_total_bytes;

        // global queue elements transfered
        TotalStatistic globalq_data_pull_request_num_elements;
        TotalStatistic globalq_data_pull_reply_num_elements;

#ifdef VTRACE
        unsigned steal_queue_grp_vt;

        unsigned share_request_ev_vt;
        unsigned share_reply_ev_vt;

        unsigned globalq_data_pull_request_ev_vt;
        unsigned globalq_data_pull_reply_ev_vt;
        unsigned globalq_data_pull_reply_num_elements_ev_vt;
#endif

      public:
        StealStatistics();
        void reset();
        void record_steal_reply( size_t msg_bytes ); 
        void record_steal_request( size_t msg_bytes ); 
        void record_workshare_request( size_t msg_bytes );
        void record_workshare_reply( size_t msg_bytes, bool isAccepted, int num_received, int num_denying, int num_sending );
        void record_workshare_reply_nack( size_t msg_bytes );
        void record_globalq_data_pull_reply( size_t msg_bytes, uint64_t amount );
        void record_globalq_data_pull_request( size_t msg_bytes, uint64_t amount );
        void dump( std::ostream& o = std::cout, const char * terminator = "" );
        void merge( const StealStatistics * other );
        void profiling_sample();
    };

    extern StealStatistics steal_queue_stats;
  
  } // namespace Statistics


  namespace impl {
/// Bounded queue that knows how to share elements
/// with other queues by work stealing.
///
/// @tparam T type of elements
template <typename T>
  class StealQueue {
    private:
      uint64_t stackSize;     /* total space avail (in number of elements) */
      uint64_t workAvail;     /* elements available for stealing */
      uint64_t bottom;   /* index of start of shared portion of stack */
      uint64_t top;           /* index of stack top */
      uint64_t maxStackDepth;                      /* stack stats */ 
      uint64_t nNodes, maxTreeDepth, nVisited, nLeaves;        /* tree stats: (num pushed, max depth, num popped, leaves)  */
      uint64_t nAcquire, nRelease, nStealPackets, nFail;  /* steal stats */
      uint64_t wakeups, falseWakeups, nNodes_last;


      double time[SS_NSTATES], timeLast;
      /* perf measurements */ 
      int entries[SS_NSTATES], curState; 


      T* stack;       /* addr of actual
                         stack of nodes
                         in local addr
                         space */
      T* stack_g; /* addr of same
                     stack in global
                     addr space */

      // work stealing 
      void steal_reply( uint64_t amt, uint64_t total, T * stolen_work, size_t stolen_size_bytes );
      void steal_request( int k, Node from );

      // work sharing
      void workShareRequest( uint64_t remoteSize, Node from, T * data, int num );
      void workShareReplyFewer( int amountDenied );
      void workShareReplyGreater( int amountGiven, T * data );

      // global queue
      void pull_global_data_request( pull_global_data_args<T> * args );
      void pull_global_data_reply( GlobalAddress< Signaler > * signal, T * received_elements, size_t elements_size );

      /* The number of elements that have been released
       * below <bottom> but not yet copied out. Reclaiming
       * array space is only allowed if this is zero 
       */
      uint64_t numPendingElements;

      /* The stack is a non-circular array. This routine
       * reclaims empty space without copying elements
       * if it is safe.
       */
      void reclaimSpace();

      // work sharing dispatch
      static void workShareRequest_am ( workShareRequest_args * args, size_t args_size, void * payload, size_t payload_size );
      static void workShareReplyFewer_am ( workShareReply_args * args, size_t args_size, void * payload, size_t payload_size );
      static void workShareReplyGreater_am ( workShareReply_args * args, size_t args_size, void * payload, size_t payload_size );

      // global queue dispatch
      static void pull_global_data_request_g_am( pull_global_data_args<T> * args, size_t args_size, void * payload, size_t payload_size );
      static void pull_global_data_reply_g_am( GlobalAddress< Signaler > * signal, size_t arg_size, T * payload, size_t payload_size );

      /// Output stream of queue state
      std::ostream& dump ( std::ostream& o ) const {
        std::stringstream ss;
        for ( uint64_t i = top; i>bottom; i-- ) {
          ss << stack[i-1];
          ss << ",\n";
        }
        return o << "StealQueue[depth=" << depth()
          << "; indices(top= " << top 
          << " bottom=" << bottom << ")"
          << "; stackSize=" << stackSize 
          << "; contents=\n" << ss.str() << "]";
      }

    public:
      static StealQueue<T> steal_queue;

      void init( uint64_t numEle ) {
        stackSize = numEle;

        uint64_t nbytes = numEle * sizeof(T);

        // allocate stack in shared addr space with affinity to calling thread
        // and record local addr for efficient access in sequel
        stack_g = static_cast<T*>( malloc( nbytes ) );
        stack = stack_g;

        CHECK( stack!= NULL ) << "Request for " << nbytes << " bytes for stealStack failed";

        mkEmpty();

      }

      /// Constructor allocates uninitialized queue
      StealQueue( ) 
        : stackSize( -1 )
          , maxStackDepth( 0 )
          , nNodes( 0 ), maxTreeDepth( 0 ), nVisited( 0 ), nLeaves( 0 )
          , nAcquire( 0 ), nRelease( 0 ), nStealPackets( 0 ), nFail( 0 )
          , wakeups( 0 ), falseWakeups( 0 ), nNodes_last( 0 ) 
          , numPendingElements( 0 )
    { }

      void mkEmpty(); 
      void push( T c); 
      T peek( ); 
      void pop( ); 
      uint64_t topPosn( ) const;
      uint64_t depth( ) const; 
      void release( int k ); 
      int acquire( int k ); 

      /// Get number of elements that have been
      /// pushed into this queue
      uint64_t get_nNodes( ) {
        return nNodes;
      }

      /// register local address of remote steal queues
      static void registerAddress( StealQueue<T> * addr );

      template< typename U >
        friend std::ostream& operator<<( std::ostream& o, const StealQueue<U>& sq );

      static const int bufsize = 110; // TODO: I know 32B*110 < aggreg bufsize-header size
      // but do this precisely

      // work stealing API
      int64_t steal_locally( Core victim, int64_t max_steal );

      // work sharing API
      int64_t workShare( Node target, uint64_t amount );

      // global queue API
      uint64_t pull_global();
      bool push_global( uint64_t amount );

  };

static int maxint(int x, int y) { return (x>y)?x:y; }

/// Push onto top of local stack
template <typename T>
inline void StealQueue<T>::push( T c ) {
  CHECK( top < stackSize ) << "push: overflow (top:" << top << " stackSize:" << stackSize << ")";

  VLOG(5) << "stack[" << top << "] <-- push";
  stack[top] = c; 
  top++;
  nNodes++;
  maxStackDepth = maxint(top, maxStackDepth);
  //s->maxTreeDepth = maxint(s->maxTreeDepth, c->height); //XXX dont want to deref c here (expensive for just a bookkeeping operation

  DVLOG(5) << "after push:" << *this;
}

/// get top element
template <typename T>
inline T StealQueue<T>::peek( ) {
  CHECK(top > bottom) << "peek: empty local stack";
  return stack[top-1];
}

/// local pop
template <typename T>
inline void StealQueue<T>::pop( ) {
  CHECK(top > bottom) << "pop: empty local stack";

#if DEBUG
  // 0 out the popped element (to detect errors)
  memset( &stack[top-1], 0, sizeof(T) );
#endif

  top--;
  nVisited++;

  DVLOG(5) << "after pop:" << *this;
}

/// number of elements in the queue
template <typename T>
inline uint64_t StealQueue<T>::depth() const {
  return (top - bottom);
}

/// set queue to empty
template <typename T>
inline void StealQueue<T>::mkEmpty( ) {
  bottom = 0;
  top    = 0;
}

/// local top position:  stack index of top element
template <typename T>
uint64_t StealQueue<T>::topPosn() const
{
  CHECK ( top > bottom ) << "ss_topPosn: empty local stack";
  return top - 1;
}


//////////////////////////////////////////////////
// Work stealing
/////////////////////////////////////////////////

extern TaskingScheduler global_scheduler;
// void Grappa_suspend();
// void Grappa_wake( Thread * );
// Node Grappa_mynode();

static int64_t local_push_retVal = -1;
static int64_t local_push_amount = 0;
static bool local_push_replyfewer;
static uint64_t local_push_old_bottom;
static Thread * push_waiter = NULL;
static bool pendingWorkShare = false;

static bool pendingGlobalPush = false;

/// Steal elements from the StealQueue<T> located at the victim Node.
/// @tparam T type of the queue elements
/// @param victim target Node to steal from
/// @param max_steal max steal amount
/// 
/// @return amount stolen
template <typename T>
int64_t StealQueue<T>::steal_locally( Core victim, int64_t max_steal ) {
  Core origin = global_communicator.mynode();
  CHECK( victim != origin ) << "Cannot steal from self";
    
  // try to reclaim space in the steal queue
  reclaimSpace(); 
  
  FullEmpty<int64_t> result;
//  int64_t network_time = 0;
//  int64_t start_time = Grappa_get_timestamp();

  /* Send steal request */
  Grappa::send_message( victim, [ &result, origin, max_steal ] {
    /* ON VICTIM */
    int victimBottom = steal_queue.bottom;
    int victimTop = steal_queue.top;

    const int victimHalfWorkAvail = (victimTop - victimBottom) / 2;
    const int stealAmt = MIN_INT( victimHalfWorkAvail, max_steal );
    bool ok = stealAmt > 0;

    VLOG(4) << "Victim of thief=" << origin << " victimHalfWorkAvail=" << victimHalfWorkAvail;
    if (ok) {

    /* reserve a chunk */
    steal_queue.bottom = victimBottom + stealAmt;


    GRAPPA_EVENT(steal_victim_ev, "Steal victim", 1, scheduler, stealAmt);
#ifdef VTRACE
    //VT_COUNT_UNSIGNED_VAL( steal_victim_ev_vt, k );
#endif

    T* victimStackBase = steal_queue.stack;
    T* victimStealStart = victimStackBase + victimBottom;


<<<<<<< HEAD
    /* Send successful steal reply */
    auto reply = Grappa::send_heap_message( origin, [&result, stealAmt] ( void * payload, size_t payload_size) {
      /* ON ORIGIN */
=======
      Grappa_call_on( from, &StealQueue<T>::workStealReply_am, 
          &reply_args, sizeof(workStealReply_args), 
          victimStealStart + offset, transfer_amt*sizeof( T ));
      size_t msg_size = sizeof(reply_args) + transfer_amt * sizeof(T) + Grappa_sizeof_header();
      steal_queue_stats.record_steal_reply( msg_size );
>>>>>>> fe13c2a6

      // PERFORMANCE TODO: could omit stealAmt to save on bandwidth
      CHECK( stealAmt * sizeof(T) == payload_size ) << "steal amount in bytes != payload size";
      T * stolen_work = static_cast<T*>( payload );

<<<<<<< HEAD
      GRAPPA_EVENT(steal_packet_ev, "Steal packet", 1, scheduler, stealAmt);
=======
  } else {
    workStealReply_args reply_args = { 0, 0 };
    Grappa_call_on( from, &StealQueue<T>::workStealReply_am, &reply_args );
    size_t msg_size = sizeof(reply_args) + Grappa_sizeof_header();
    steal_queue_stats.record_steal_reply( msg_size );
  }
}
>>>>>>> fe13c2a6

#ifdef VTRACE
      //VT_COUNT_UNSIGNED_VAL( thiefStack->steal_success_ev_vt, k );
#endif

<<<<<<< HEAD
      // reclaim again before we copy
      steal_queue.reclaimSpace();
=======
  workStealRequest_args req_args = { op, global_communicator.mynode() };
  Grappa_call_on( victim, &StealQueue<T>::workStealRequest_am, &req_args );
  size_t msg_size = sizeof(req_args) + Grappa_sizeof_header();
  steal_queue_stats.record_steal_request( msg_size );
>>>>>>> fe13c2a6

      CHECK( steal_queue.top + stealAmt < steal_queue.stackSize ) << "steal reply: overflow (top:" << steal_queue.top << " stackSize:" << steal_queue.stackSize << " amt:" << stealAmt << ")";
      std::memcpy(&steal_queue.stack[steal_queue.top], stolen_work, payload_size);

      VLOG(5) << "Steal packet returns with amt=" << stealAmt;
      steal_queue.top += stealAmt;

      result.writeEF( stealAmt );
    }, victimStealStart, stealAmt*sizeof(T)); // success reply

#if DEBUG
    // wait for send then 0 out the stolen stuff (to detect errors)
    reply->block_until_sent();
    std::memset( victimStealStart, 0, stealAmt*sizeof( T ) );
#endif
    } else {
      /* Send failed steal reply */
      send_heap_message( origin, [&result] { 
        /* ON ORIGIN */
        steal_queue.nFail++;
        result.writeEF( 0 );
        }); // failure reply
    }
  }); // request

  // wait for result
  GRAPPA_PROFILE_THREAD_START( stealprof, global_scheduler.get_current_thread() );
  int64_t steal_amount = result.readFE();
  GRAPPA_PROFILE_THREAD_STOP( stealprof, global_scheduler.get_current_thread() );
}


/////////////////////////////////////////////////////////

struct workShareRequest_args {
  uint64_t queueSize;
  uint64_t amountPushed;
  Node from;
};

/// returns change in number of elements
template <typename T>
int64_t StealQueue<T>::workShare( Node target, uint64_t amount ) {
  CHECK( !pendingWorkShare ) << "Implementation allows only one pending workshare per node";
  CHECK( global_communicator.mynode() != target ) << "cannot workshare with self target: " << target;
  CHECK( amount <= bufsize ) << "Only support single-packet transfers";

  uint64_t mySize = depth();

  reclaimSpace();

  // initialize sharing state
  local_push_retVal = -1;

  local_push_amount = amount;

  uint64_t origBottom = bottom;
  uint64_t origTop = top;

  // reserve a chunk
  bottom = bottom + amount;

  T * xfer_stackBase = stack;
  T * xfer_start = xfer_stackBase + origBottom;

  pendingWorkShare = true;
  local_push_old_bottom = origBottom;

  DVLOG(5) << "Initiating work share: target=" << target << ", mySize=" << mySize << ", amount=" << amount << ", new bottom=" << bottom;

  workShareRequest_args args = { mySize, amount, global_communicator.mynode() };
<<<<<<< HEAD
  Grappa_call_on( target, StealQueue<T>::workShareRequest_am, &args, sizeof(args), xfer_start, amount * sizeof(T) ); // FIXME: call_on deprecated
  size_t msg_size = Grappa_sizeof_message( &args, sizeof(args), xfer_start, amount * sizeof(T) );
  Grappa::Statistics::steal_queue_stats.record_workshare_request( msg_size );
=======
  Grappa_call_on( target, StealQueue<T>::workShareRequest_am, &args, sizeof(args), xfer_start, amount * sizeof(T) );
  size_t msg_size = sizeof(args) + amount * sizeof(T) + Grappa_sizeof_header();
  steal_queue_stats.record_workshare_request( msg_size );
>>>>>>> fe13c2a6

  if ( local_push_retVal < 0 ) {
    push_waiter = global_scheduler.get_current_thread();
    global_scheduler.thread_suspend();
    CHECK( local_push_retVal >= 0 );
  }

  DVLOG(5) << "Initiator wakes from work share: target=" << target << ", updated bottom=" << bottom;

  pendingWorkShare = false;

  if ( local_push_replyfewer ) {
    DVLOG(5) << "  woken by: target " << target << ", had fewer and denied " << local_push_retVal;

    // amount pushed = total amount - amount denied
    return -(amount - local_push_retVal);
  } else {
    DVLOG(5) << "  woken by: target " << target << ", had greater so denied all and sent " << local_push_retVal;

    // amount received
    return local_push_retVal;
  }
}

struct workShareReply_args {
  int amount;
};

template <typename T>
void StealQueue<T>::reclaimSpace() {
  // reclaim space if the queue is empty
  // and there is no pending transfer below 'bottom' (workshare or pending global q pull)
  if ( depth() == 0 && !pendingWorkShare && numPendingElements == 0 ) {
    mkEmpty();
  }
}

template <typename T>
void StealQueue<T>::workShareReplyFewer( int amountDenied ) {
  // restore denied work
  CHECK( bottom >= amountDenied ) << "bottom = " << bottom 
    << " amountDenied = " << amountDenied;

  // invariant that bottom does not change
  CHECK( bottom == local_push_old_bottom+local_push_amount );

  uint64_t prev_bottom = bottom;
  bottom -= amountDenied;

#if DEBUG
  T * xfer_start = stack + local_push_old_bottom;

  // 0 out the transfered stuff (to detect errors)
  memset(xfer_start, 0, (local_push_amount-amountDenied)*sizeof( T ) );
#endif

  DVLOG(5) << "replyFewer: " << amountDenied << " denied; moving bottom " << prev_bottom << " -> " << bottom
    << " " << *this;

  local_push_replyfewer = true;
  local_push_retVal = amountDenied;
  if ( push_waiter != NULL ) {
    global_scheduler.thread_wake( push_waiter );
    push_waiter = NULL;
  }

}

template <typename T>
void StealQueue<T>::workShareReplyGreater( int amountGiven, T * data ) {
  // restore all pushed work
  CHECK( bottom >= local_push_amount );

  // invariant that bottom does not change
  CHECK( bottom == local_push_old_bottom+local_push_amount );

  uint64_t prev_bottom = bottom;
  bottom -= local_push_amount;


  // copy received work onto stack
  CHECK( top + amountGiven < stackSize ) << "steal reply: overflow (top:" << top << " stackSize:" << stackSize << " amt:" << amountGiven << ")";
  memcpy(&stack[top], data, amountGiven * sizeof(T));

  top += amountGiven;

  DVLOG(5) << "replyGreater: " << amountGiven << " given; moving bottom " << prev_bottom << " -> " << bottom
    << " " << *this;

  local_push_replyfewer = false;
  local_push_retVal = amountGiven;
  if ( push_waiter != NULL ) {
    global_scheduler.thread_wake( push_waiter );
    push_waiter = NULL;
  }
}

template <typename T>
void StealQueue<T>::workShareReplyFewer_am ( workShareReply_args * args, size_t args_size, void * payload, size_t payload_size ) {
  steal_queue.workShareReplyFewer( args->amount );
}

template <typename T>
void StealQueue<T>::workShareReplyGreater_am ( workShareReply_args * args, size_t args_size, void * payload, size_t payload_size ) {
  CHECK( payload_size == args->amount * sizeof(T) );

  steal_queue.workShareReplyGreater( args->amount, static_cast<T*>( payload ) );
}

template <typename T>
void StealQueue<T>::workShareRequest_am ( workShareRequest_args * args, size_t args_size, void * payload, size_t payload_size ) {
  CHECK( payload_size == args->amountPushed * sizeof(T) );

  steal_queue.workShareRequest( args->queueSize, args->from, static_cast<T*>( payload ), args->amountPushed );
}

template <typename T>
void StealQueue<T>::workShareRequest( uint64_t remoteSize, Node from, T * data, int num ) {
  uint64_t mySize = depth();

  reclaimSpace();

  int64_t diff = mySize - remoteSize;
  if ( diff > 0 ) {
    // we have more elements, so ignore the incoming data and send some

    // cannot violate that bottom is constant during pendingWorkShare=true
    if ( pendingWorkShare ) {
      // reply that all work is denied, none sent
      workShareReply_args reply_args = { num };
<<<<<<< HEAD
      Grappa_call_on ( from, &StealQueue<T>::workShareReplyFewer_am, &reply_args ); // FIXME: call_on deprecated
      size_t msg_size = Grappa_sizeof_message( &reply_args );
      Grappa::Statistics::steal_queue_stats.record_workshare_reply_nack( msg_size );
=======
      Grappa_call_on ( from, &StealQueue<T>::workShareReplyFewer_am, &reply_args );
      size_t msg_size = sizeof(reply_args) + Grappa_sizeof_header();
      steal_queue_stats.record_workshare_reply_nack( msg_size );
>>>>>>> fe13c2a6
      return;
    }

    // no pendingWorkShare, so proceed
    uint64_t balanceAmount = ((mySize+remoteSize)/2) - remoteSize;
    int amountToSend = MIN_INT( balanceAmount, FLAGS_chunk_size ); // restrict to chunk size; TODO: don't use flag
    CHECK( amountToSend >= 0 ) << "amountToSend = " << amountToSend;

    uint64_t origBottom = bottom;
    uint64_t origTop = top;

    // reserve a chunk
    bottom = bottom + amountToSend;

    T * xfer_stackBase = stack;
    T * xfer_start = xfer_stackBase + origBottom;

    DVLOG(5) << "from=" << from << ", size=" << mySize << " vs " << remoteSize << ", received " << num << ", sending " << amountToSend;

    // reply with number of elements being sent
    workShareReply_args reply_args = { amountToSend };
<<<<<<< HEAD
    Grappa_call_on( from, &StealQueue<T>::workShareReplyGreater_am, &reply_args, sizeof(reply_args), xfer_start, amountToSend * sizeof(T) ); // FIXME: call_on deprecated
    size_t msg_size = Grappa_sizeof_message( &reply_args, sizeof(reply_args), xfer_start, amountToSend * sizeof(T) );
    Grappa::Statistics::steal_queue_stats.record_workshare_reply( msg_size, false, num, num, amountToSend );
=======
    Grappa_call_on( from, &StealQueue<T>::workShareReplyGreater_am, &reply_args, sizeof(reply_args), xfer_start, amountToSend * sizeof(T) );
    size_t msg_size = sizeof(reply_args) + amountToSend * sizeof(T) + Grappa_sizeof_header();
    steal_queue_stats.record_workshare_reply( msg_size, false, num, num, amountToSend );
>>>>>>> fe13c2a6

#if DEBUG
    // 0 out the transfered stuff (to detect errors)
    memset(xfer_start, 0, amountToSend*sizeof( T ) );
#endif
  } else {
    // we have fewer elements, so take it and reply that we had fewer elements in the queue

    uint64_t balanceAmount = ((mySize+remoteSize)/2) - mySize;
    int amountToTake = MIN_INT( balanceAmount, num );
    CHECK( amountToTake >= 0 ) << "amountToTake = " << amountToTake;

    DVLOG(5) << "from=" << from << ", size=" << mySize << " vs " << remoteSize << ", received " << num << ", taking " << amountToTake;

    // TODO consider below bottom
    CHECK( top + amountToTake < stackSize );
    memcpy(&stack[top], data, amountToTake * sizeof(T) );
    top += amountToTake;

    // reply with number of elements denied
    int denied = num - amountToTake;
    workShareReply_args reply_args = { denied };
<<<<<<< HEAD
    Grappa_call_on ( from, &StealQueue<T>::workShareReplyFewer_am, &reply_args ); // FIXME: call_on deprecated
    size_t msg_size = Grappa_sizeof_message( &reply_args );
    Grappa::Statistics::steal_queue_stats.record_workshare_reply( msg_size, true, num, denied, 0 );
=======
    Grappa_call_on ( from, &StealQueue<T>::workShareReplyFewer_am, &reply_args );
    size_t msg_size = sizeof(reply_args) + Grappa_sizeof_header();
    steal_queue_stats.record_workshare_reply( msg_size, true, num, denied, 0 );
>>>>>>> fe13c2a6
  }
}


///////////////////////////
// Global queue interaction
///////////////////////////

template <typename T>
uint64_t StealQueue<T>::pull_global() {
  ChunkInfo<T> data_ptr;
  global_queue_pull<T>( &data_ptr );

  Signaler signal;
  pull_global_data_args<T> args;
  args.signal = make_global( &signal );
  args.chunk = data_ptr;
<<<<<<< HEAD
  Grappa_call_on( data_ptr.base.node(), pull_global_data_request_g_am, &args ); // FIXME: call_on deprecated
  size_t msg_size = Grappa_sizeof_message( &args );
  Grappa::Statistics::steal_queue_stats.record_globalq_data_pull_request( msg_size, data_ptr.amount );
=======
  Grappa_call_on( data_ptr.base.node(), pull_global_data_request_g_am, &args );
  size_t msg_size = sizeof(args) + Grappa_sizeof_header();
  steal_queue_stats.record_globalq_data_pull_request( msg_size, data_ptr.amount );
>>>>>>> fe13c2a6
  signal.wait();

  return data_ptr.amount;
}

template <typename T>
void StealQueue<T>::pull_global_data_request_g_am( pull_global_data_args<T> * args, size_t args_size, void * payload, size_t payload_size ) {
  steal_queue.pull_global_data_request( args );
}

template <typename T>
void StealQueue<T>::pull_global_data_request( pull_global_data_args<T> * args ) {
  CHECK( numPendingElements >= args->chunk.amount ) << "trying to take more than released number of elements";

  T * chunk_base = args->chunk.base.pointer();
  CHECK( chunk_base >= stack && chunk_base < stack+stackSize ) << "chunk base pointer falls outside of the stack range";

  CHECK( chunk_base + args->chunk.amount <= stack+bottom ) << "chunk overlaps the local part of the stack";

<<<<<<< HEAD
  Grappa_call_on_x( args->signal.node(), pull_global_data_reply_g_am, &(args->signal), sizeof(args->signal), chunk_base, args->chunk.amount * sizeof(T) ); // FIXME: call_on deprecated 
  size_t msg_size = Grappa_sizeof_message( &(args->signal), sizeof(args->signal), chunk_base, args->chunk.amount * sizeof(T) );
  Grappa::Statistics::steal_queue_stats.record_globalq_data_pull_reply( msg_size, args->chunk.amount );
=======
  Grappa_call_on_x( args->signal.node(), pull_global_data_reply_g_am, &(args->signal), sizeof(args->signal), chunk_base, args->chunk.amount * sizeof(T) );
  size_t msg_size = sizeof(args->signal) + args->chunk.amount * sizeof(T) + Grappa_sizeof_header();
  steal_queue_stats.record_globalq_data_pull_reply( msg_size, args->chunk.amount );
>>>>>>> fe13c2a6

  numPendingElements -= args->chunk.amount;

#if DEBUG
  // 0 out the transfered elements (to detect errors)
  memset( chunk_base, 0, args->chunk.amount*sizeof(T) );
#endif

  // in case all pending elements are now gone, try to reclaim space
  reclaimSpace();
}

template <typename T>
void StealQueue<T>::pull_global_data_reply_g_am( GlobalAddress< Signaler > * signal, size_t arg_size, T * payload, size_t payload_size ) {
  steal_queue.pull_global_data_reply( signal, payload, payload_size );
}

template <typename T>
void StealQueue<T>::pull_global_data_reply( GlobalAddress< Signaler > * signal, T * received_elements, size_t elements_size ) {
  uint64_t num_elements = elements_size / sizeof(T);

  CHECK( top + num_elements < stackSize ) << "pull_global_data reply: overflow (top:" << top << " stackSize:" << stackSize << " amt:" << num_elements << ")";

  // TODO bottom better
  memcpy( &stack[top], received_elements, elements_size );
  top += num_elements;

  // wake the thread that initiated the pull
  signal->pointer()->signal();
}

template <typename T>
bool StealQueue<T>::push_global( uint64_t amount ) {
  CHECK( !pendingGlobalPush ) << "multiple outstanding pushes not allowed"; // due to reclaiming unaccepted elements
  pendingGlobalPush = true;

  // check the amount is legal
  CHECK( amount <= depth() ) << "trying to release more elements than are in the queue";
  CHECK( amount <= bufsize ) << "Only support single-packet transfers";

  // release elements 
  uint64_t orig_bottom = bottom;
  bottom += amount;
  numPendingElements += amount;

  // push chunk information to the global queue.
  // this is a blocking/yielding operation
  bool accepted = global_queue_push<T>( make_global( &stack[orig_bottom] ), amount );

  if ( !accepted ) {
    // reclaim unaacepted elements
    bottom = orig_bottom;
    numPendingElements -= amount;
  }

  pendingGlobalPush = false;

  return accepted;
}

// allocation of steal_queue instance
template <typename T>
StealQueue<T> StealQueue<T>::steal_queue;

/// Output stream for state of the StealQueue
template <typename T>
std::ostream& operator<<( std::ostream& o, const StealQueue<T>& sq ) {
  return sq.dump( o );
}

} // namespace impl
} // namespace Grappa

#endif // STEALQUEUE_HPP<|MERGE_RESOLUTION|>--- conflicted
+++ resolved
@@ -25,29 +25,25 @@
 // Grappa
 #include "../Addressing.hpp"
 #include "../LegacySignaler.hpp"
+
+
+// forward declaration 
 #include "../FullEmpty.hpp"
 
-<<<<<<< HEAD
+
+// global queue forward declarations
+template <typename T>
+struct ChunkInfo;
+
+template <typename T>
+void global_queue_pull( ChunkInfo<T> * result );
+template <typename T>
+bool global_queue_push( GlobalAddress<T> chunk_base, uint64_t chunk_amount );
+
 #include <Communicator.hpp>
 #include <tasks/TaskingScheduler.hpp>
 #include "Thread.hpp"
 #include <Message.hpp>
-=======
-
-// forward declaration 
-size_t Grappa_sizeof_header();
-
-
-// global queue forward declarations
-template <typename T>
-struct ChunkInfo;
-
-template <typename T>
-void global_queue_pull( ChunkInfo<T> * result );
-template <typename T>
-bool global_queue_push( GlobalAddress<T> chunk_base, uint64_t chunk_amount );
-
->>>>>>> fe13c2a6
 
 
 #define MIN_INT(a, b) ( (a) < (b) ) ? (a) : (b)
@@ -384,6 +380,127 @@
 
 static bool pendingGlobalPush = false;
 
+/// Reply to steal operation that takes place on the thief's Node
+/// Copies the received elements into the local queue
+template <typename T>
+void StealQueue<T>::steal_reply( uint64_t amt, uint64_t total, T * stolen_work, size_t stolen_size_bytes ) {
+  if (amt > 0) {
+    GRAPPA_EVENT(steal_packet_ev, "Steal packet", 1, scheduler, amt);
+
+#ifdef VTRACE
+    //VT_COUNT_UNSIGNED_VAL( thiefStack->steal_success_ev_vt, k );
+#endif
+
+    reclaimSpace();
+
+    CHECK( top + amt < stackSize ) << "steal reply: overflow (top:" << top << " stackSize:" << stackSize << " amt:" << amt << ")";
+    memcpy(&stack[top], stolen_work, stolen_size_bytes);
+
+    received_tasks += amt;
+    VLOG(5) << "Steal packet returns with amt=" << amt << ", received=" << received_tasks << " / total=" << total;
+    top += amt;
+    nStealPackets++;
+
+    /// The steal requestor stays asleep until all received, but other threads can take advantage
+    /// of the tasks that have been copied in
+    if ( received_tasks == total ) { 
+      GRAPPA_EVENT(steal_success_ev, "Steal success", 1, scheduler, total);
+      VLOG(5) << "Last packet; will wake steal_waiter=" << steal_waiter;
+      local_steal_amount = total;
+      if ( steal_waiter != NULL ) {
+        //Grappa_wake( steal_waiter );
+        global_scheduler.thread_wake( steal_waiter );
+        steal_waiter = NULL;
+      }
+    }
+
+  } else {
+    local_steal_amount = 0;
+    nFail++;
+
+    if ( steal_waiter != NULL ) {
+      //Grappa_wake( steal_waiter );
+      global_scheduler.thread_wake( steal_waiter );
+      steal_waiter = NULL;
+    }
+  }
+}
+
+/// Steal reply Grappa active message
+template <typename T>
+void StealQueue<T>::workStealReply_am( workStealReply_args * args,  size_t size, void * payload, size_t payload_size ) {
+  CHECK ( local_steal_amount == -1 ) << "local_steal_amount=" << local_steal_amount << " when steal reply arrives";
+  CHECK( args->stealAmt * sizeof(T) == payload_size ) << "steal amount in bytes != payload size";
+
+  T * stolen_work = static_cast<T*>( payload );
+
+  steal_queue.steal_reply( args->stealAmt, args->total, stolen_work, payload_size );
+}
+
+/// Steal request Grappa active message
+template <typename T>
+void StealQueue<T>::steal_request( int k, Node from ) {
+  int victimBottom = this->bottom;
+  int victimTop = this->top;
+
+  const int victimHalfWorkAvail = (victimTop - victimBottom) / 2;
+  const int stealAmt = MIN_INT( victimHalfWorkAvail, k );
+  bool ok = stealAmt > 0;
+
+  VLOG(4) << "Victim of thief=" << from << " victimHalfWorkAvail=" << victimHalfWorkAvail;
+  if (ok) {
+
+    /* reserve a chunk */
+    this->bottom = victimBottom + stealAmt;
+
+
+    GRAPPA_EVENT(steal_victim_ev, "Steal victim", 1, scheduler, stealAmt);
+#ifdef VTRACE
+    //VT_COUNT_UNSIGNED_VAL( steal_victim_ev_vt, k );
+#endif
+
+    T* victimStackBase = this->stack;
+    T* victimStealStart = victimStackBase + victimBottom;
+
+    int offset = 0;
+    for ( int remain = stealAmt; remain > 0; ) {
+      int transfer_amt = (remain < bufsize) ? remain : bufsize;
+      VLOG(5) << "sending steal packet of transfer_amt=" << transfer_amt << " remain=" << remain << " / stealAmt=" << stealAmt;
+      remain -= transfer_amt;
+      workStealReply_args reply_args = { transfer_amt, stealAmt };
+
+      Grappa_call_on( from, &StealQueue<T>::workStealReply_am, 
+          &reply_args, sizeof(workStealReply_args), 
+          victimStealStart + offset, transfer_amt*sizeof( T ));
+      size_t msg_size = sizeof(reply_args) + transfer_amt * sizeof(T) + Grappa_sizeof_header();
+      steal_queue_stats.record_steal_reply( msg_size );
+
+      offset += transfer_amt;
+    }
+
+#if DEBUG
+    // 0 out the stolen stuff (to detect errors)
+    memset( victimStealStart, 0, stealAmt*sizeof( T ) );
+#endif
+
+  } else {
+    workStealReply_args reply_args = { 0, 0 };
+    Grappa_call_on( from, &StealQueue<T>::workStealReply_am, &reply_args );
+    size_t msg_size = sizeof(reply_args) + Grappa_sizeof_header();
+    steal_queue_stats.record_steal_reply( msg_size );
+  }
+}
+
+template <typename T>
+void StealQueue<T>::workStealRequest_am(workStealRequest_args * args, size_t size, void * payload, size_t payload_size) {
+  int k = args->k;
+  Node from = args->from;
+
+  steal_queue.steal_request( k, from );
+}
+
+#include "Thread.hpp"
+
 /// Steal elements from the StealQueue<T> located at the victim Node.
 /// @tparam T type of the queue elements
 /// @param victim target Node to steal from
@@ -394,6 +511,7 @@
 int64_t StealQueue<T>::steal_locally( Core victim, int64_t max_steal ) {
   Core origin = global_communicator.mynode();
   CHECK( victim != origin ) << "Cannot steal from self";
+  size_t msg_size = sizeof(req_args) + Grappa_sizeof_header();
     
   // try to reclaim space in the steal queue
   reclaimSpace(); 
@@ -428,47 +546,22 @@
     T* victimStealStart = victimStackBase + victimBottom;
 
 
-<<<<<<< HEAD
     /* Send successful steal reply */
     auto reply = Grappa::send_heap_message( origin, [&result, stealAmt] ( void * payload, size_t payload_size) {
       /* ON ORIGIN */
-=======
-      Grappa_call_on( from, &StealQueue<T>::workStealReply_am, 
-          &reply_args, sizeof(workStealReply_args), 
-          victimStealStart + offset, transfer_amt*sizeof( T ));
-      size_t msg_size = sizeof(reply_args) + transfer_amt * sizeof(T) + Grappa_sizeof_header();
-      steal_queue_stats.record_steal_reply( msg_size );
->>>>>>> fe13c2a6
 
       // PERFORMANCE TODO: could omit stealAmt to save on bandwidth
       CHECK( stealAmt * sizeof(T) == payload_size ) << "steal amount in bytes != payload size";
       T * stolen_work = static_cast<T*>( payload );
 
-<<<<<<< HEAD
       GRAPPA_EVENT(steal_packet_ev, "Steal packet", 1, scheduler, stealAmt);
-=======
-  } else {
-    workStealReply_args reply_args = { 0, 0 };
-    Grappa_call_on( from, &StealQueue<T>::workStealReply_am, &reply_args );
-    size_t msg_size = sizeof(reply_args) + Grappa_sizeof_header();
-    steal_queue_stats.record_steal_reply( msg_size );
-  }
-}
->>>>>>> fe13c2a6
 
 #ifdef VTRACE
       //VT_COUNT_UNSIGNED_VAL( thiefStack->steal_success_ev_vt, k );
 #endif
 
-<<<<<<< HEAD
       // reclaim again before we copy
       steal_queue.reclaimSpace();
-=======
-  workStealRequest_args req_args = { op, global_communicator.mynode() };
-  Grappa_call_on( victim, &StealQueue<T>::workStealRequest_am, &req_args );
-  size_t msg_size = sizeof(req_args) + Grappa_sizeof_header();
-  steal_queue_stats.record_steal_request( msg_size );
->>>>>>> fe13c2a6
 
       CHECK( steal_queue.top + stealAmt < steal_queue.stackSize ) << "steal reply: overflow (top:" << steal_queue.top << " stackSize:" << steal_queue.stackSize << " amt:" << stealAmt << ")";
       std::memcpy(&steal_queue.stack[steal_queue.top], stolen_work, payload_size);
@@ -540,15 +633,9 @@
   DVLOG(5) << "Initiating work share: target=" << target << ", mySize=" << mySize << ", amount=" << amount << ", new bottom=" << bottom;
 
   workShareRequest_args args = { mySize, amount, global_communicator.mynode() };
-<<<<<<< HEAD
   Grappa_call_on( target, StealQueue<T>::workShareRequest_am, &args, sizeof(args), xfer_start, amount * sizeof(T) ); // FIXME: call_on deprecated
   size_t msg_size = Grappa_sizeof_message( &args, sizeof(args), xfer_start, amount * sizeof(T) );
   Grappa::Statistics::steal_queue_stats.record_workshare_request( msg_size );
-=======
-  Grappa_call_on( target, StealQueue<T>::workShareRequest_am, &args, sizeof(args), xfer_start, amount * sizeof(T) );
-  size_t msg_size = sizeof(args) + amount * sizeof(T) + Grappa_sizeof_header();
-  steal_queue_stats.record_workshare_request( msg_size );
->>>>>>> fe13c2a6
 
   if ( local_push_retVal < 0 ) {
     push_waiter = global_scheduler.get_current_thread();
@@ -679,15 +766,9 @@
     if ( pendingWorkShare ) {
       // reply that all work is denied, none sent
       workShareReply_args reply_args = { num };
-<<<<<<< HEAD
       Grappa_call_on ( from, &StealQueue<T>::workShareReplyFewer_am, &reply_args ); // FIXME: call_on deprecated
       size_t msg_size = Grappa_sizeof_message( &reply_args );
       Grappa::Statistics::steal_queue_stats.record_workshare_reply_nack( msg_size );
-=======
-      Grappa_call_on ( from, &StealQueue<T>::workShareReplyFewer_am, &reply_args );
-      size_t msg_size = sizeof(reply_args) + Grappa_sizeof_header();
-      steal_queue_stats.record_workshare_reply_nack( msg_size );
->>>>>>> fe13c2a6
       return;
     }
 
@@ -709,15 +790,9 @@
 
     // reply with number of elements being sent
     workShareReply_args reply_args = { amountToSend };
-<<<<<<< HEAD
     Grappa_call_on( from, &StealQueue<T>::workShareReplyGreater_am, &reply_args, sizeof(reply_args), xfer_start, amountToSend * sizeof(T) ); // FIXME: call_on deprecated
     size_t msg_size = Grappa_sizeof_message( &reply_args, sizeof(reply_args), xfer_start, amountToSend * sizeof(T) );
     Grappa::Statistics::steal_queue_stats.record_workshare_reply( msg_size, false, num, num, amountToSend );
-=======
-    Grappa_call_on( from, &StealQueue<T>::workShareReplyGreater_am, &reply_args, sizeof(reply_args), xfer_start, amountToSend * sizeof(T) );
-    size_t msg_size = sizeof(reply_args) + amountToSend * sizeof(T) + Grappa_sizeof_header();
-    steal_queue_stats.record_workshare_reply( msg_size, false, num, num, amountToSend );
->>>>>>> fe13c2a6
 
 #if DEBUG
     // 0 out the transfered stuff (to detect errors)
@@ -740,15 +815,9 @@
     // reply with number of elements denied
     int denied = num - amountToTake;
     workShareReply_args reply_args = { denied };
-<<<<<<< HEAD
     Grappa_call_on ( from, &StealQueue<T>::workShareReplyFewer_am, &reply_args ); // FIXME: call_on deprecated
     size_t msg_size = Grappa_sizeof_message( &reply_args );
     Grappa::Statistics::steal_queue_stats.record_workshare_reply( msg_size, true, num, denied, 0 );
-=======
-    Grappa_call_on ( from, &StealQueue<T>::workShareReplyFewer_am, &reply_args );
-    size_t msg_size = sizeof(reply_args) + Grappa_sizeof_header();
-    steal_queue_stats.record_workshare_reply( msg_size, true, num, denied, 0 );
->>>>>>> fe13c2a6
   }
 }
 
@@ -766,15 +835,9 @@
   pull_global_data_args<T> args;
   args.signal = make_global( &signal );
   args.chunk = data_ptr;
-<<<<<<< HEAD
   Grappa_call_on( data_ptr.base.node(), pull_global_data_request_g_am, &args ); // FIXME: call_on deprecated
   size_t msg_size = Grappa_sizeof_message( &args );
   Grappa::Statistics::steal_queue_stats.record_globalq_data_pull_request( msg_size, data_ptr.amount );
-=======
-  Grappa_call_on( data_ptr.base.node(), pull_global_data_request_g_am, &args );
-  size_t msg_size = sizeof(args) + Grappa_sizeof_header();
-  steal_queue_stats.record_globalq_data_pull_request( msg_size, data_ptr.amount );
->>>>>>> fe13c2a6
   signal.wait();
 
   return data_ptr.amount;
@@ -794,15 +857,9 @@
 
   CHECK( chunk_base + args->chunk.amount <= stack+bottom ) << "chunk overlaps the local part of the stack";
 
-<<<<<<< HEAD
   Grappa_call_on_x( args->signal.node(), pull_global_data_reply_g_am, &(args->signal), sizeof(args->signal), chunk_base, args->chunk.amount * sizeof(T) ); // FIXME: call_on deprecated 
   size_t msg_size = Grappa_sizeof_message( &(args->signal), sizeof(args->signal), chunk_base, args->chunk.amount * sizeof(T) );
   Grappa::Statistics::steal_queue_stats.record_globalq_data_pull_reply( msg_size, args->chunk.amount );
-=======
-  Grappa_call_on_x( args->signal.node(), pull_global_data_reply_g_am, &(args->signal), sizeof(args->signal), chunk_base, args->chunk.amount * sizeof(T) );
-  size_t msg_size = sizeof(args->signal) + args->chunk.amount * sizeof(T) + Grappa_sizeof_header();
-  steal_queue_stats.record_globalq_data_pull_reply( msg_size, args->chunk.amount );
->>>>>>> fe13c2a6
 
   numPendingElements -= args->chunk.amount;
 
