// Copyright 2010-2012 University of Washington. All Rights Reserved.
// LICENSE_PLACEHOLDER
// This software was created with Government support under DE
// AC05-76RL01830 awarded by the United States Department of
// Energy. The Government has certain rights in the software.

#ifndef TASK_HPP
#define TASK_HPP

#include <iostream>
#include <deque>
#include "Worker.hpp"

#define PRIVATEQ_LIFO 1


namespace Grappa {
  namespace impl {

// forward declaration of Grappa Core
typedef int16_t Core;

/// Represents work to be done. 
/// A function pointer and 3 64-bit arguments.
class Task {

  private:
    // function pointer that takes three arbitrary 64-bit (ptr-size) arguments
    void (* fn_p)(void*,void*,void*);

    // 3 64-bit arguments
    // This fixed number of arguments is useful for common uses
    void* arg0;
    void* arg1;
    void* arg2;

    std::ostream& dump ( std::ostream& o ) const {
      return o << "Task{"
        << " fn_p=" << fn_p
        << ", arg0=" << std::dec << arg0
        << ", arg1=" << std::dec << arg1
        << ", arg2=" << std::dec << arg2
        << "}";
    }

  public:
    /// Default constructor; only used for making space for copying
    Task () {}

    /// New task creation constructor.
    /// 
    /// @param fn_p function pointer taking three 64-bit arguments, no return value
    /// @param arg0 first task argument
    /// @param arg1 second task argument
    /// @param arg2 third task argument
    Task (void (* fn_p)(void*, void*, void*), void* arg0, void* arg1, void* arg2) 
      : fn_p ( fn_p )
        , arg0 ( arg0 )
        , arg1 ( arg1 )
        , arg2 ( arg2 ) { }

    /// Execute the task.
    /// Calls the function pointer on the provided arguments.
    void execute( ) {
      CHECK( fn_p!=NULL ) << "fn_p=" << (void*)fn_p << "\narg0=" << (void*)arg0 << "\narg1=" << (void*)arg1 << "\narg2=" << (void*)arg2;
      fn_p( arg0, arg1, arg2 );  // NOTE: this executes 1-parameter function's with 3 args
    }

    void on_stolen( ) {
      DVLOG(4) << "Stolen " << *this;
    }

    friend std::ostream& operator<<( std::ostream& o, const Task& t );
};

/// Convenience function for creating a new task.
/// This function is callable as type-safe but creates an anonymous task object.
/// 
/// @tparam A0 first argument type
/// @tparam A1 second argument type
/// @tparam A2 third argument type
/// 
/// @param arg0 first task argument
/// @param arg1 second task argument
/// @param arg2 third task argument
///
/// @return a new anonymous-type task
template < typename A0, typename A1, typename A2 >
static Task createTask( void (*fn_p)(A0, A1, A2), A0 arg0, A1 arg1, A2 arg2 ) {
  Task t( reinterpret_cast< void (*) (void*, void*, void*) >( fn_p ), (void*)arg0, (void*)arg1, (void*)arg2 );
  return t;
}

class TaskManagerStatistics {
  public:
    static void record_successful_steal_session();
    static void record_failed_steal_session();
    static void record_successful_steal( int64_t amount );
    static void record_failed_steal();
    static void record_successful_acquire();
    static void record_failed_acquire();
    static void record_release();
    static void record_public_task_dequeue();
    static void record_private_task_dequeue();
    static void record_globalq_push( uint64_t amount, bool success );
    static void record_globalq_pull_start( );
    static void record_globalq_pull( uint64_t amount );
    static void record_workshare_test();
    static void record_remote_private_task_spawn();
    static void record_workshare( int64_t change );
};

/// Keeps track of tasks, pairing workers with tasks, and load balancing.
class TaskManager {
  private:
    /// queue for tasks assigned specifically to this Core
    std::deque<Task> privateQ; 

    /// indicates that all tasks *should* be finished
    /// and termination can occur
    bool workDone;


    /// machine-local id (to support hierarchical dynamic load balancing)
    Core localId;

    bool all_terminate;

    /// stealing on/off
    bool doSteal;   

    /// steal lock
    bool stealLock;

    /// sharing on/off
    bool doShare;    

    /// work share lock
    bool wshareLock; 

    /// global queue on/off
    bool doGQ;      
    bool gqPushLock;     // global queue push lock
    bool gqPullLock;     // global queue pull lock

    /// local neighbors (to support hierarchical dynamic load balancing)
    Core* neighbors;

    /// number of Cores on local machine (to support hierarchical dynamic load balancing)
    Core numLocalNodes;

    /// next victim to steal from (for selection by pseudo-random permutation)
    int64_t nextVictimIndex;

    /// load balancing batch size
    int chunkSize;

    /// Flags to save whether a worker thinks there
    /// could be work or if other workers should not
    /// also try.
    bool sharedMayHaveWork;

    /// Push public task
    void push_public_task( Task t );

    /// @return true if local shared queue has elements
    bool publicHasEle() const;

    /// @return true if Core-private queue has elements
    bool privateHasEle() const {
      return !privateQ.empty();
    }

    // "queue" operations
    bool tryConsumeLocal( Task * result );
    bool tryConsumeShared( Task * result );
    bool waitConsumeAny( Task * result );

    // helper operations; called each in once place
    // for sampling profiler to distinguish code by function
    void checkPull();
    void tryPushToGlobal();
    void checkWorkShare();


    /// Output internal state.
    /// 
    /// @param o existing output stream to append to
    /// 
    /// @return new output stream 
    std::ostream& dump( std::ostream& o = std::cout, const char * terminator = "" ) const;
 

  public:


    //TaskManager (bool doSteal, Core localId, Core* neighbors, Core numLocalNodes, int chunkSize, int cbint);
    TaskManager();
    void init (Core localId, Core* neighbors, Core numLocalNodes);
    void activate();

    /// @return true if work is considered finished and
    ///         the task system is terminating
    bool isWorkDone() {
      return workDone;
    }

    bool global_queue_on() {
      return doGQ;
    }

    /*TODO return value?*/
    template < typename A0, typename A1, typename A2 > 
      void spawnPublic( void (*f)(A0, A1, A2), A0 arg0, A1 arg1, A2 arg2 );

    /*TODO return value?*/ 
    template < typename A0, typename A1, typename A2 > 
      void spawnLocalPrivate( void (*f)(A0, A1, A2), A0 arg0, A1 arg1, A2 arg2 );

    /*TODO return value?*/ 
    template < typename A0, typename A1, typename A2 > 
      void spawnRemotePrivate( void (*f)(A0, A1, A2), A0 arg0, A1 arg1, A2 arg2 );

    uint64_t numLocalPublicTasks() const;
    uint64_t numLocalPrivateTasks() const;

    bool getWork ( Task * result );

    bool available ( ) const;
    bool local_available ( ) const;

    void finish();

    friend std::ostream& operator<<( std::ostream& o, const TaskManager& tm );

    void signal_termination( );
};

/// Whether work possibly exists locally or globally
inline bool TaskManager::available( ) const {
  VLOG(6) << " publicHasEle()=" << publicHasEle()
    << " privateHasEle()=" << privateHasEle();
  return privateHasEle() 
    || publicHasEle()
    || (doSteal && stealLock )
    || (doShare && wshareLock )
    || (doGQ    && gqPullLock );
}

/// Whether work exists locally
inline bool TaskManager::local_available( ) const {
  VLOG(6) << " publicHasEle()=" << publicHasEle()
    << " privateHasEle()=" << privateHasEle();
  return privateHasEle() 
    || publicHasEle();
}

/// Create a task in the global task pool.
/// Will start out in local partition of global task pool.
///
/// @tparam A0 type of first task argument
/// @tparam A1 type of second task argument
/// @tparam A2 type of third task argument
///
/// @param f function pointer for the new task
/// @param arg0 first task argument
/// @param arg1 second task argument
/// @param arg2 third task argument
template < typename A0, typename A1, typename A2 > 
inline void TaskManager::spawnPublic( void (*f)(A0, A1, A2), A0 arg0, A1 arg1, A2 arg2 ) {
  Task newtask = createTask(f, arg0, arg1, arg2 );
  push_public_task( newtask );
}


/// Create a task in the local private task pool.
/// Should NOT be called from the context of an AM handler.
///
/// @tparam A0 type of first task argument
/// @tparam A1 type of second task argument
/// @tparam A2 type of third task argument
///
/// @param f function pointer for the new task
/// @param arg0 first task argument
/// @param arg1 second task argument
/// @param arg2 third task argument
template < typename A0, typename A1, typename A2 >
inline void TaskManager::spawnLocalPrivate( void (*f)(A0, A1, A2), A0 arg0, A1 arg1, A2 arg2 ) {
  Task newtask = createTask( f, arg0, arg1, arg2 );
#if PRIVATEQ_LIFO
  privateQ.push_front( newtask );
#else
  privateQ.push_back( newtask );
#endif

  /// note from cbarrier implementation
  /* no notification necessary since
   * presence of a local spawn means
   * we are not in the cbarrier */
}

/// Create a task in the local private task pool.
/// Should ONLY be called from the context of an AM handler
///
/// @tparam A0 type of first task argument
/// @tparam A1 type of second task argument
/// @tparam A2 type of third task argument
///
/// @param f function pointer for the new task
/// @param arg0 first task argument
/// @param arg1 second task argument
/// @param arg2 third task argument
template < typename A0, typename A1, typename A2 > 
inline void TaskManager::spawnRemotePrivate( void (*f)(A0, A1, A2), A0 arg0, A1 arg1, A2 arg2 ) {
  Task newtask = createTask( f, arg0, arg1, arg2 );
#if PRIVATEQ_LIFO
  privateQ.push_front( newtask );
<<<<<<< HEAD
=======
#else
  privateQ.push_back( newtask );
#endif
  stats.record_remote_private_task_spawn();
>>>>>>> baa5bd91
  /// note from cbarrier implementation
  /*
   * local cancel cbarrier
   */
}

/// system task manager
extern TaskManager global_task_manager;

} // namespace impl
} // namespace Grappa

#endif // TASK_HPP<|MERGE_RESOLUTION|>--- conflicted
+++ resolved
@@ -315,13 +315,10 @@
   Task newtask = createTask( f, arg0, arg1, arg2 );
 #if PRIVATEQ_LIFO
   privateQ.push_front( newtask );
-<<<<<<< HEAD
-=======
 #else
   privateQ.push_back( newtask );
 #endif
   stats.record_remote_private_task_spawn();
->>>>>>> baa5bd91
   /// note from cbarrier implementation
   /*
    * local cancel cbarrier
